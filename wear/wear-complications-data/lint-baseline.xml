<?xml version="1.0" encoding="UTF-8"?>
<issues format="5" by="lint 4.2.0-alpha16" client="gradle" variant="debug" version="4.2.0-alpha16">

    <issue
        id="DefaultLocale"
        message="Implicitly using the default locale is a common source of bugs: Use `toUpperCase(Locale)` instead. For strings meant to be internal use `Locale.ROOT`, otherwise `Locale.getDefault()`."
        errorLine1="                return formattedDate.toUpperCase();"
        errorLine2="                                     ~~~~~~~~~~~">
        <location
            file="src/main/java/android/support/wearable/complications/TimeFormatText.java"
            line="91"
            column="38"/>
    </issue>

    <issue
        id="DefaultLocale"
        message="Implicitly using the default locale is a common source of bugs: Use `toLowerCase(Locale)` instead. For strings meant to be internal use `Locale.ROOT`, otherwise `Locale.getDefault()`."
        errorLine1="                return formattedDate.toLowerCase();"
        errorLine2="                                     ~~~~~~~~~~~">
        <location
            file="src/main/java/android/support/wearable/complications/TimeFormatText.java"
            line="93"
            column="38"/>
    </issue>

    <issue
        id="SimpleDateFormat"
        message="To get local formatting use `getDateInstance()`, `getDateTimeInstance()`, or `getTimeInstance()`, or use `new SimpleDateFormat(String template, Locale locale)` with for example `Locale.US` for ASCII dates."
        errorLine1="        mDateFormat = new SimpleDateFormat(format);"
        errorLine2="                      ~~~~~~~~~~~~~~~~~~~~~~~~~~~~">
        <location
            file="src/main/java/android/support/wearable/complications/TimeFormatText.java"
            line="72"
            column="23"/>
    </issue>

    <issue
        id="BanTargetApiAnnotation"
        message="Uses @TargetApi annotation"
        errorLine1="@TargetApi(Build.VERSION_CODES.N)"
        errorLine2="~~~~~~~~~~~~~~~~~~~~~~~~~~~~~~~~~">
        <location
            file="src/main/java/androidx/wear/complications/ComplicationHelperActivity.java"
            line="56"
            column="1"/>
    </issue>

<<<<<<< HEAD
    <issue
        id="UnusedQuantity"
        message="For language &quot;cs&quot; (Czech) the following quantities are not relevant: `many`"
        errorLine1="    &lt;plurals name=&quot;time_difference_short_days&quot; formatted=&quot;false&quot; msgid=&quot;8500262093840795448&quot;>"
        errorLine2="    ^">
        <location
            file="src/main/res/values-cs/complication_strings.xml"
            line="4"
            column="5"/>
    </issue>

    <issue
        id="UnusedQuantity"
        message="For language &quot;fr&quot; (French) the following quantities are not relevant: `many`"
        errorLine1="    &lt;plurals name=&quot;time_difference_short_days&quot; formatted=&quot;false&quot; msgid=&quot;8500262093840795448&quot;>"
        errorLine2="    ^">
        <location
            file="src/main/res/values-fr-rCA/complication_strings.xml"
            line="4"
            column="5"/>
    </issue>

    <issue
        id="UnusedQuantity"
        message="For language &quot;fr&quot; (French) the following quantities are not relevant: `many`"
        errorLine1="    &lt;plurals name=&quot;time_difference_short_days&quot; formatted=&quot;false&quot; msgid=&quot;8500262093840795448&quot;>"
        errorLine2="    ^">
        <location
            file="src/main/res/values-fr/complication_strings.xml"
            line="4"
            column="5"/>
    </issue>

    <issue
        id="UnusedQuantity"
        message="For language &quot;in&quot; (Indonesian) the following quantities are not relevant: `one`"
        errorLine1="    &lt;plurals name=&quot;time_difference_short_days&quot; formatted=&quot;false&quot; msgid=&quot;8500262093840795448&quot;>"
        errorLine2="    ^">
        <location
            file="src/main/res/values-in/complication_strings.xml"
            line="4"
            column="5"/>
    </issue>

    <issue
        id="UnusedQuantity"
        message="For language &quot;ja&quot; (Japanese) the following quantities are not relevant: `one`"
        errorLine1="    &lt;plurals name=&quot;time_difference_short_days&quot; formatted=&quot;false&quot; msgid=&quot;8500262093840795448&quot;>"
        errorLine2="    ^">
        <location
            file="src/main/res/values-ja/complication_strings.xml"
            line="4"
            column="5"/>
    </issue>

    <issue
        id="UnusedQuantity"
        message="For language &quot;km&quot; (Khmer) the following quantities are not relevant: `one`"
        errorLine1="    &lt;plurals name=&quot;time_difference_short_days&quot; formatted=&quot;false&quot; msgid=&quot;8500262093840795448&quot;>"
        errorLine2="    ^">
        <location
            file="src/main/res/values-km/complication_strings.xml"
            line="4"
            column="5"/>
    </issue>

    <issue
        id="UnusedQuantity"
        message="For language &quot;ko&quot; (Korean) the following quantities are not relevant: `one`"
        errorLine1="    &lt;plurals name=&quot;time_difference_short_days&quot; formatted=&quot;false&quot; msgid=&quot;8500262093840795448&quot;>"
        errorLine2="    ^">
        <location
            file="src/main/res/values-ko/complication_strings.xml"
            line="4"
            column="5"/>
    </issue>

    <issue
        id="UnusedQuantity"
        message="For language &quot;lo&quot; (Lao) the following quantities are not relevant: `one`"
        errorLine1="    &lt;plurals name=&quot;time_difference_short_days&quot; formatted=&quot;false&quot; msgid=&quot;8500262093840795448&quot;>"
        errorLine2="    ^">
        <location
            file="src/main/res/values-lo/complication_strings.xml"
            line="4"
            column="5"/>
    </issue>

    <issue
        id="UnusedQuantity"
        message="For language &quot;lt&quot; (Lithuanian) the following quantities are not relevant: `many`"
        errorLine1="    &lt;plurals name=&quot;time_difference_short_days&quot; formatted=&quot;false&quot; msgid=&quot;8500262093840795448&quot;>"
        errorLine2="    ^">
        <location
            file="src/main/res/values-lt/complication_strings.xml"
            line="4"
            column="5"/>
    </issue>

    <issue
        id="UnusedQuantity"
        message="For language &quot;ms&quot; (Malay) the following quantities are not relevant: `one`"
        errorLine1="    &lt;plurals name=&quot;time_difference_short_days&quot; formatted=&quot;false&quot; msgid=&quot;8500262093840795448&quot;>"
        errorLine2="    ^">
        <location
            file="src/main/res/values-ms/complication_strings.xml"
            line="4"
            column="5"/>
    </issue>

    <issue
        id="UnusedQuantity"
        message="For language &quot;my&quot; (Burmese) the following quantities are not relevant: `one`"
        errorLine1="    &lt;plurals name=&quot;time_difference_short_days&quot; formatted=&quot;false&quot; msgid=&quot;8500262093840795448&quot;>"
        errorLine2="    ^">
        <location
            file="src/main/res/values-my/complication_strings.xml"
            line="4"
            column="5"/>
    </issue>

    <issue
        id="UnusedQuantity"
        message="For language &quot;sk&quot; (Slovak) the following quantities are not relevant: `many`"
        errorLine1="    &lt;plurals name=&quot;time_difference_short_days&quot; formatted=&quot;false&quot; msgid=&quot;8500262093840795448&quot;>"
        errorLine2="    ^">
        <location
            file="src/main/res/values-sk/complication_strings.xml"
            line="4"
            column="5"/>
    </issue>

    <issue
        id="UnusedQuantity"
        message="For language &quot;th&quot; (Thai) the following quantities are not relevant: `one`"
        errorLine1="    &lt;plurals name=&quot;time_difference_short_days&quot; formatted=&quot;false&quot; msgid=&quot;8500262093840795448&quot;>"
        errorLine2="    ^">
        <location
            file="src/main/res/values-th/complication_strings.xml"
            line="4"
            column="5"/>
    </issue>

    <issue
        id="UnusedQuantity"
        message="For language &quot;vi&quot; (Vietnamese) the following quantities are not relevant: `one`"
        errorLine1="    &lt;plurals name=&quot;time_difference_short_days&quot; formatted=&quot;false&quot; msgid=&quot;8500262093840795448&quot;>"
        errorLine2="    ^">
        <location
            file="src/main/res/values-vi/complication_strings.xml"
            line="4"
            column="5"/>
    </issue>

    <issue
        id="UnusedQuantity"
        message="For language &quot;zh&quot; (Chinese) the following quantities are not relevant: `one`"
        errorLine1="    &lt;plurals name=&quot;time_difference_short_days&quot; formatted=&quot;false&quot; msgid=&quot;8500262093840795448&quot;>"
        errorLine2="    ^">
        <location
            file="src/main/res/values-zh-rCN/complication_strings.xml"
            line="4"
            column="5"/>
    </issue>

    <issue
        id="UnusedQuantity"
        message="For language &quot;zh&quot; (Chinese) the following quantities are not relevant: `one`"
        errorLine1="    &lt;plurals name=&quot;time_difference_short_days&quot; formatted=&quot;false&quot; msgid=&quot;8500262093840795448&quot;>"
        errorLine2="    ^">
        <location
            file="src/main/res/values-zh-rHK/complication_strings.xml"
            line="4"
            column="5"/>
    </issue>

    <issue
        id="UnusedQuantity"
        message="For language &quot;zh&quot; (Chinese) the following quantities are not relevant: `one`"
        errorLine1="    &lt;plurals name=&quot;time_difference_short_days&quot; formatted=&quot;false&quot; msgid=&quot;8500262093840795448&quot;>"
        errorLine2="    ^">
        <location
            file="src/main/res/values-zh-rTW/complication_strings.xml"
            line="4"
            column="5"/>
    </issue>

    <issue
        id="UnusedQuantity"
        message="For language &quot;in&quot; (Indonesian) the following quantities are not relevant: `one`"
        errorLine1="    &lt;plurals name=&quot;time_difference_short_hours&quot; formatted=&quot;false&quot; msgid=&quot;3258361256003469346&quot;>"
        errorLine2="    ^">
        <location
            file="src/main/res/values-in/complication_strings.xml"
            line="8"
            column="5"/>
    </issue>

    <issue
        id="UnusedQuantity"
        message="For language &quot;ja&quot; (Japanese) the following quantities are not relevant: `one`"
        errorLine1="    &lt;plurals name=&quot;time_difference_short_hours&quot; formatted=&quot;false&quot; msgid=&quot;3258361256003469346&quot;>"
        errorLine2="    ^">
        <location
            file="src/main/res/values-ja/complication_strings.xml"
            line="8"
            column="5"/>
    </issue>

    <issue
        id="UnusedQuantity"
        message="For language &quot;km&quot; (Khmer) the following quantities are not relevant: `one`"
        errorLine1="    &lt;plurals name=&quot;time_difference_short_hours&quot; formatted=&quot;false&quot; msgid=&quot;3258361256003469346&quot;>"
        errorLine2="    ^">
        <location
            file="src/main/res/values-km/complication_strings.xml"
            line="8"
            column="5"/>
    </issue>

    <issue
        id="UnusedQuantity"
        message="For language &quot;ko&quot; (Korean) the following quantities are not relevant: `one`"
        errorLine1="    &lt;plurals name=&quot;time_difference_short_hours&quot; formatted=&quot;false&quot; msgid=&quot;3258361256003469346&quot;>"
        errorLine2="    ^">
        <location
            file="src/main/res/values-ko/complication_strings.xml"
            line="8"
            column="5"/>
    </issue>

    <issue
        id="UnusedQuantity"
        message="For language &quot;lo&quot; (Lao) the following quantities are not relevant: `one`"
        errorLine1="    &lt;plurals name=&quot;time_difference_short_hours&quot; formatted=&quot;false&quot; msgid=&quot;3258361256003469346&quot;>"
        errorLine2="    ^">
        <location
            file="src/main/res/values-lo/complication_strings.xml"
            line="8"
            column="5"/>
    </issue>

    <issue
        id="UnusedQuantity"
        message="For language &quot;ms&quot; (Malay) the following quantities are not relevant: `one`"
        errorLine1="    &lt;plurals name=&quot;time_difference_short_hours&quot; formatted=&quot;false&quot; msgid=&quot;3258361256003469346&quot;>"
        errorLine2="    ^">
        <location
            file="src/main/res/values-ms/complication_strings.xml"
            line="8"
            column="5"/>
    </issue>

    <issue
        id="UnusedQuantity"
        message="For language &quot;my&quot; (Burmese) the following quantities are not relevant: `one`"
        errorLine1="    &lt;plurals name=&quot;time_difference_short_hours&quot; formatted=&quot;false&quot; msgid=&quot;3258361256003469346&quot;>"
        errorLine2="    ^">
        <location
            file="src/main/res/values-my/complication_strings.xml"
            line="8"
            column="5"/>
    </issue>

    <issue
        id="UnusedQuantity"
        message="For language &quot;th&quot; (Thai) the following quantities are not relevant: `one`"
        errorLine1="    &lt;plurals name=&quot;time_difference_short_hours&quot; formatted=&quot;false&quot; msgid=&quot;3258361256003469346&quot;>"
        errorLine2="    ^">
        <location
            file="src/main/res/values-th/complication_strings.xml"
            line="8"
            column="5"/>
    </issue>

    <issue
        id="UnusedQuantity"
        message="For language &quot;vi&quot; (Vietnamese) the following quantities are not relevant: `one`"
        errorLine1="    &lt;plurals name=&quot;time_difference_short_hours&quot; formatted=&quot;false&quot; msgid=&quot;3258361256003469346&quot;>"
        errorLine2="    ^">
        <location
            file="src/main/res/values-vi/complication_strings.xml"
            line="8"
            column="5"/>
    </issue>

    <issue
        id="UnusedQuantity"
        message="For language &quot;zh&quot; (Chinese) the following quantities are not relevant: `one`"
        errorLine1="    &lt;plurals name=&quot;time_difference_short_hours&quot; formatted=&quot;false&quot; msgid=&quot;3258361256003469346&quot;>"
        errorLine2="    ^">
        <location
            file="src/main/res/values-zh-rCN/complication_strings.xml"
            line="8"
            column="5"/>
    </issue>

    <issue
        id="UnusedQuantity"
        message="For language &quot;zh&quot; (Chinese) the following quantities are not relevant: `one`"
        errorLine1="    &lt;plurals name=&quot;time_difference_short_hours&quot; formatted=&quot;false&quot; msgid=&quot;3258361256003469346&quot;>"
        errorLine2="    ^">
        <location
            file="src/main/res/values-zh-rHK/complication_strings.xml"
            line="8"
            column="5"/>
    </issue>

    <issue
        id="UnusedQuantity"
        message="For language &quot;zh&quot; (Chinese) the following quantities are not relevant: `one`"
        errorLine1="    &lt;plurals name=&quot;time_difference_short_hours&quot; formatted=&quot;false&quot; msgid=&quot;3258361256003469346&quot;>"
        errorLine2="    ^">
        <location
            file="src/main/res/values-zh-rTW/complication_strings.xml"
            line="8"
            column="5"/>
    </issue>

    <issue
        id="UnusedQuantity"
        message="For language &quot;fr&quot; (French) the following quantities are not relevant: `many`"
        errorLine1="    &lt;plurals name=&quot;time_difference_short_hours&quot; formatted=&quot;false&quot; msgid=&quot;3258361256003469346&quot;>"
        errorLine2="    ^">
        <location
            file="src/main/res/values-fr-rCA/complication_strings.xml"
            line="9"
            column="5"/>
    </issue>

    <issue
        id="UnusedQuantity"
        message="For language &quot;fr&quot; (French) the following quantities are not relevant: `many`"
        errorLine1="    &lt;plurals name=&quot;time_difference_short_hours&quot; formatted=&quot;false&quot; msgid=&quot;3258361256003469346&quot;>"
        errorLine2="    ^">
        <location
            file="src/main/res/values-fr/complication_strings.xml"
            line="9"
            column="5"/>
    </issue>

    <issue
        id="UnusedQuantity"
        message="For language &quot;cs&quot; (Czech) the following quantities are not relevant: `many`"
        errorLine1="    &lt;plurals name=&quot;time_difference_short_hours&quot; formatted=&quot;false&quot; msgid=&quot;3258361256003469346&quot;>"
        errorLine2="    ^">
        <location
            file="src/main/res/values-cs/complication_strings.xml"
            line="10"
            column="5"/>
    </issue>

    <issue
        id="UnusedQuantity"
        message="For language &quot;lt&quot; (Lithuanian) the following quantities are not relevant: `many`"
        errorLine1="    &lt;plurals name=&quot;time_difference_short_hours&quot; formatted=&quot;false&quot; msgid=&quot;3258361256003469346&quot;>"
        errorLine2="    ^">
        <location
            file="src/main/res/values-lt/complication_strings.xml"
            line="10"
            column="5"/>
    </issue>

    <issue
        id="UnusedQuantity"
        message="For language &quot;sk&quot; (Slovak) the following quantities are not relevant: `many`"
        errorLine1="    &lt;plurals name=&quot;time_difference_short_hours&quot; formatted=&quot;false&quot; msgid=&quot;3258361256003469346&quot;>"
        errorLine2="    ^">
        <location
            file="src/main/res/values-sk/complication_strings.xml"
            line="10"
            column="5"/>
    </issue>

    <issue
        id="UnusedQuantity"
        message="For language &quot;in&quot; (Indonesian) the following quantities are not relevant: `one`"
        errorLine1="    &lt;plurals name=&quot;time_difference_short_minutes&quot; formatted=&quot;false&quot; msgid=&quot;3812930575997556650&quot;>"
        errorLine2="    ^">
        <location
            file="src/main/res/values-in/complication_strings.xml"
            line="12"
            column="5"/>
    </issue>

    <issue
        id="UnusedQuantity"
        message="For language &quot;ja&quot; (Japanese) the following quantities are not relevant: `one`"
        errorLine1="    &lt;plurals name=&quot;time_difference_short_minutes&quot; formatted=&quot;false&quot; msgid=&quot;3812930575997556650&quot;>"
        errorLine2="    ^">
        <location
            file="src/main/res/values-ja/complication_strings.xml"
            line="12"
            column="5"/>
    </issue>

    <issue
        id="UnusedQuantity"
        message="For language &quot;km&quot; (Khmer) the following quantities are not relevant: `one`"
        errorLine1="    &lt;plurals name=&quot;time_difference_short_minutes&quot; formatted=&quot;false&quot; msgid=&quot;3812930575997556650&quot;>"
        errorLine2="    ^">
        <location
            file="src/main/res/values-km/complication_strings.xml"
            line="12"
            column="5"/>
    </issue>

    <issue
        id="UnusedQuantity"
        message="For language &quot;ko&quot; (Korean) the following quantities are not relevant: `one`"
        errorLine1="    &lt;plurals name=&quot;time_difference_short_minutes&quot; formatted=&quot;false&quot; msgid=&quot;3812930575997556650&quot;>"
        errorLine2="    ^">
        <location
            file="src/main/res/values-ko/complication_strings.xml"
            line="12"
            column="5"/>
    </issue>

    <issue
        id="UnusedQuantity"
        message="For language &quot;lo&quot; (Lao) the following quantities are not relevant: `one`"
        errorLine1="    &lt;plurals name=&quot;time_difference_short_minutes&quot; formatted=&quot;false&quot; msgid=&quot;3812930575997556650&quot;>"
        errorLine2="    ^">
        <location
            file="src/main/res/values-lo/complication_strings.xml"
            line="12"
            column="5"/>
    </issue>

    <issue
        id="UnusedQuantity"
        message="For language &quot;ms&quot; (Malay) the following quantities are not relevant: `one`"
        errorLine1="    &lt;plurals name=&quot;time_difference_short_minutes&quot; formatted=&quot;false&quot; msgid=&quot;3812930575997556650&quot;>"
        errorLine2="    ^">
        <location
            file="src/main/res/values-ms/complication_strings.xml"
            line="12"
            column="5"/>
    </issue>

    <issue
        id="UnusedQuantity"
        message="For language &quot;my&quot; (Burmese) the following quantities are not relevant: `one`"
        errorLine1="    &lt;plurals name=&quot;time_difference_short_minutes&quot; formatted=&quot;false&quot; msgid=&quot;3812930575997556650&quot;>"
        errorLine2="    ^">
        <location
            file="src/main/res/values-my/complication_strings.xml"
            line="12"
            column="5"/>
    </issue>

    <issue
        id="UnusedQuantity"
        message="For language &quot;th&quot; (Thai) the following quantities are not relevant: `one`"
        errorLine1="    &lt;plurals name=&quot;time_difference_short_minutes&quot; formatted=&quot;false&quot; msgid=&quot;3812930575997556650&quot;>"
        errorLine2="    ^">
        <location
            file="src/main/res/values-th/complication_strings.xml"
            line="12"
            column="5"/>
    </issue>

    <issue
        id="UnusedQuantity"
        message="For language &quot;vi&quot; (Vietnamese) the following quantities are not relevant: `one`"
        errorLine1="    &lt;plurals name=&quot;time_difference_short_minutes&quot; formatted=&quot;false&quot; msgid=&quot;3812930575997556650&quot;>"
        errorLine2="    ^">
        <location
            file="src/main/res/values-vi/complication_strings.xml"
            line="12"
            column="5"/>
    </issue>

    <issue
        id="UnusedQuantity"
        message="For language &quot;zh&quot; (Chinese) the following quantities are not relevant: `one`"
        errorLine1="    &lt;plurals name=&quot;time_difference_short_minutes&quot; formatted=&quot;false&quot; msgid=&quot;3812930575997556650&quot;>"
        errorLine2="    ^">
        <location
            file="src/main/res/values-zh-rCN/complication_strings.xml"
            line="12"
            column="5"/>
    </issue>

    <issue
        id="UnusedQuantity"
        message="For language &quot;zh&quot; (Chinese) the following quantities are not relevant: `one`"
        errorLine1="    &lt;plurals name=&quot;time_difference_short_minutes&quot; formatted=&quot;false&quot; msgid=&quot;3812930575997556650&quot;>"
        errorLine2="    ^">
        <location
            file="src/main/res/values-zh-rHK/complication_strings.xml"
            line="12"
            column="5"/>
    </issue>

    <issue
        id="UnusedQuantity"
        message="For language &quot;zh&quot; (Chinese) the following quantities are not relevant: `one`"
        errorLine1="    &lt;plurals name=&quot;time_difference_short_minutes&quot; formatted=&quot;false&quot; msgid=&quot;3812930575997556650&quot;>"
        errorLine2="    ^">
        <location
            file="src/main/res/values-zh-rTW/complication_strings.xml"
            line="12"
            column="5"/>
    </issue>

    <issue
        id="UnusedQuantity"
        message="For language &quot;fr&quot; (French) the following quantities are not relevant: `many`"
        errorLine1="    &lt;plurals name=&quot;time_difference_short_minutes&quot; formatted=&quot;false&quot; msgid=&quot;3812930575997556650&quot;>"
        errorLine2="    ^">
        <location
            file="src/main/res/values-fr-rCA/complication_strings.xml"
            line="14"
            column="5"/>
    </issue>

    <issue
        id="UnusedQuantity"
        message="For language &quot;fr&quot; (French) the following quantities are not relevant: `many`"
        errorLine1="    &lt;plurals name=&quot;time_difference_short_minutes&quot; formatted=&quot;false&quot; msgid=&quot;3812930575997556650&quot;>"
        errorLine2="    ^">
        <location
            file="src/main/res/values-fr/complication_strings.xml"
            line="14"
            column="5"/>
    </issue>

    <issue
        id="UnusedQuantity"
        message="For language &quot;cs&quot; (Czech) the following quantities are not relevant: `many`"
        errorLine1="    &lt;plurals name=&quot;time_difference_short_minutes&quot; formatted=&quot;false&quot; msgid=&quot;3812930575997556650&quot;>"
        errorLine2="    ^">
        <location
            file="src/main/res/values-cs/complication_strings.xml"
            line="16"
            column="5"/>
    </issue>

    <issue
        id="UnusedQuantity"
        message="For language &quot;lt&quot; (Lithuanian) the following quantities are not relevant: `many`"
        errorLine1="    &lt;plurals name=&quot;time_difference_short_minutes&quot; formatted=&quot;false&quot; msgid=&quot;3812930575997556650&quot;>"
        errorLine2="    ^">
        <location
            file="src/main/res/values-lt/complication_strings.xml"
            line="16"
            column="5"/>
    </issue>

    <issue
        id="UnusedQuantity"
        message="For language &quot;sk&quot; (Slovak) the following quantities are not relevant: `many`"
        errorLine1="    &lt;plurals name=&quot;time_difference_short_minutes&quot; formatted=&quot;false&quot; msgid=&quot;3812930575997556650&quot;>"
        errorLine2="    ^">
        <location
            file="src/main/res/values-sk/complication_strings.xml"
            line="16"
            column="5"/>
    </issue>

    <issue
        id="UnusedQuantity"
        message="For language &quot;in&quot; (Indonesian) the following quantities are not relevant: `one`"
        errorLine1="    &lt;plurals name=&quot;time_difference_words_days&quot; formatted=&quot;false&quot; msgid=&quot;345557497041553025&quot;>"
        errorLine2="    ^">
        <location
            file="src/main/res/values-in/complication_strings.xml"
            line="18"
            column="5"/>
    </issue>

    <issue
        id="UnusedQuantity"
        message="For language &quot;ja&quot; (Japanese) the following quantities are not relevant: `one`"
        errorLine1="    &lt;plurals name=&quot;time_difference_words_days&quot; formatted=&quot;false&quot; msgid=&quot;345557497041553025&quot;>"
        errorLine2="    ^">
        <location
            file="src/main/res/values-ja/complication_strings.xml"
            line="18"
            column="5"/>
    </issue>

    <issue
        id="UnusedQuantity"
        message="For language &quot;km&quot; (Khmer) the following quantities are not relevant: `one`"
        errorLine1="    &lt;plurals name=&quot;time_difference_words_days&quot; formatted=&quot;false&quot; msgid=&quot;345557497041553025&quot;>"
        errorLine2="    ^">
        <location
            file="src/main/res/values-km/complication_strings.xml"
            line="18"
            column="5"/>
    </issue>

    <issue
        id="UnusedQuantity"
        message="For language &quot;ko&quot; (Korean) the following quantities are not relevant: `one`"
        errorLine1="    &lt;plurals name=&quot;time_difference_words_days&quot; formatted=&quot;false&quot; msgid=&quot;345557497041553025&quot;>"
        errorLine2="    ^">
        <location
            file="src/main/res/values-ko/complication_strings.xml"
            line="18"
            column="5"/>
    </issue>

    <issue
        id="UnusedQuantity"
        message="For language &quot;lo&quot; (Lao) the following quantities are not relevant: `one`"
        errorLine1="    &lt;plurals name=&quot;time_difference_words_days&quot; formatted=&quot;false&quot; msgid=&quot;345557497041553025&quot;>"
        errorLine2="    ^">
        <location
            file="src/main/res/values-lo/complication_strings.xml"
            line="18"
            column="5"/>
    </issue>

    <issue
        id="UnusedQuantity"
        message="For language &quot;ms&quot; (Malay) the following quantities are not relevant: `one`"
        errorLine1="    &lt;plurals name=&quot;time_difference_words_days&quot; formatted=&quot;false&quot; msgid=&quot;345557497041553025&quot;>"
        errorLine2="    ^">
        <location
            file="src/main/res/values-ms/complication_strings.xml"
            line="18"
            column="5"/>
    </issue>

    <issue
        id="UnusedQuantity"
        message="For language &quot;my&quot; (Burmese) the following quantities are not relevant: `one`"
        errorLine1="    &lt;plurals name=&quot;time_difference_words_days&quot; formatted=&quot;false&quot; msgid=&quot;345557497041553025&quot;>"
        errorLine2="    ^">
        <location
            file="src/main/res/values-my/complication_strings.xml"
            line="18"
            column="5"/>
    </issue>

    <issue
        id="UnusedQuantity"
        message="For language &quot;th&quot; (Thai) the following quantities are not relevant: `one`"
        errorLine1="    &lt;plurals name=&quot;time_difference_words_days&quot; formatted=&quot;false&quot; msgid=&quot;345557497041553025&quot;>"
        errorLine2="    ^">
        <location
            file="src/main/res/values-th/complication_strings.xml"
            line="18"
            column="5"/>
    </issue>

    <issue
        id="UnusedQuantity"
        message="For language &quot;vi&quot; (Vietnamese) the following quantities are not relevant: `one`"
        errorLine1="    &lt;plurals name=&quot;time_difference_words_days&quot; formatted=&quot;false&quot; msgid=&quot;345557497041553025&quot;>"
        errorLine2="    ^">
        <location
            file="src/main/res/values-vi/complication_strings.xml"
            line="18"
            column="5"/>
    </issue>

    <issue
        id="UnusedQuantity"
        message="For language &quot;zh&quot; (Chinese) the following quantities are not relevant: `one`"
        errorLine1="    &lt;plurals name=&quot;time_difference_words_days&quot; formatted=&quot;false&quot; msgid=&quot;345557497041553025&quot;>"
        errorLine2="    ^">
        <location
            file="src/main/res/values-zh-rCN/complication_strings.xml"
            line="18"
            column="5"/>
    </issue>

    <issue
        id="UnusedQuantity"
        message="For language &quot;zh&quot; (Chinese) the following quantities are not relevant: `one`"
        errorLine1="    &lt;plurals name=&quot;time_difference_words_days&quot; formatted=&quot;false&quot; msgid=&quot;345557497041553025&quot;>"
        errorLine2="    ^">
        <location
            file="src/main/res/values-zh-rHK/complication_strings.xml"
            line="18"
            column="5"/>
    </issue>

    <issue
        id="UnusedQuantity"
        message="For language &quot;zh&quot; (Chinese) the following quantities are not relevant: `one`"
        errorLine1="    &lt;plurals name=&quot;time_difference_words_days&quot; formatted=&quot;false&quot; msgid=&quot;345557497041553025&quot;>"
        errorLine2="    ^">
        <location
            file="src/main/res/values-zh-rTW/complication_strings.xml"
            line="18"
            column="5"/>
    </issue>

    <issue
        id="UnusedQuantity"
        message="For language &quot;fr&quot; (French) the following quantities are not relevant: `many`"
        errorLine1="    &lt;plurals name=&quot;time_difference_words_days&quot; formatted=&quot;false&quot; msgid=&quot;345557497041553025&quot;>"
        errorLine2="    ^">
        <location
            file="src/main/res/values-fr-rCA/complication_strings.xml"
            line="21"
            column="5"/>
    </issue>

    <issue
        id="UnusedQuantity"
        message="For language &quot;fr&quot; (French) the following quantities are not relevant: `many`"
        errorLine1="    &lt;plurals name=&quot;time_difference_words_days&quot; formatted=&quot;false&quot; msgid=&quot;345557497041553025&quot;>"
        errorLine2="    ^">
        <location
            file="src/main/res/values-fr/complication_strings.xml"
            line="21"
            column="5"/>
    </issue>

    <issue
        id="UnusedQuantity"
        message="For language &quot;in&quot; (Indonesian) the following quantities are not relevant: `one`"
        errorLine1="    &lt;plurals name=&quot;time_difference_words_hours&quot; formatted=&quot;false&quot; msgid=&quot;2990178439049007198&quot;>"
        errorLine2="    ^">
        <location
            file="src/main/res/values-in/complication_strings.xml"
            line="22"
            column="5"/>
    </issue>

    <issue
        id="UnusedQuantity"
        message="For language &quot;ja&quot; (Japanese) the following quantities are not relevant: `one`"
        errorLine1="    &lt;plurals name=&quot;time_difference_words_hours&quot; formatted=&quot;false&quot; msgid=&quot;2990178439049007198&quot;>"
        errorLine2="    ^">
        <location
            file="src/main/res/values-ja/complication_strings.xml"
            line="22"
            column="5"/>
    </issue>

    <issue
        id="UnusedQuantity"
        message="For language &quot;km&quot; (Khmer) the following quantities are not relevant: `one`"
        errorLine1="    &lt;plurals name=&quot;time_difference_words_hours&quot; formatted=&quot;false&quot; msgid=&quot;2990178439049007198&quot;>"
        errorLine2="    ^">
        <location
            file="src/main/res/values-km/complication_strings.xml"
            line="22"
            column="5"/>
    </issue>

    <issue
        id="UnusedQuantity"
        message="For language &quot;ko&quot; (Korean) the following quantities are not relevant: `one`"
        errorLine1="    &lt;plurals name=&quot;time_difference_words_hours&quot; formatted=&quot;false&quot; msgid=&quot;2990178439049007198&quot;>"
        errorLine2="    ^">
        <location
            file="src/main/res/values-ko/complication_strings.xml"
            line="22"
            column="5"/>
    </issue>

    <issue
        id="UnusedQuantity"
        message="For language &quot;lo&quot; (Lao) the following quantities are not relevant: `one`"
        errorLine1="    &lt;plurals name=&quot;time_difference_words_hours&quot; formatted=&quot;false&quot; msgid=&quot;2990178439049007198&quot;>"
        errorLine2="    ^">
        <location
            file="src/main/res/values-lo/complication_strings.xml"
            line="22"
            column="5"/>
    </issue>

    <issue
        id="UnusedQuantity"
        message="For language &quot;ms&quot; (Malay) the following quantities are not relevant: `one`"
        errorLine1="    &lt;plurals name=&quot;time_difference_words_hours&quot; formatted=&quot;false&quot; msgid=&quot;2990178439049007198&quot;>"
        errorLine2="    ^">
        <location
            file="src/main/res/values-ms/complication_strings.xml"
            line="22"
            column="5"/>
    </issue>

    <issue
        id="UnusedQuantity"
        message="For language &quot;my&quot; (Burmese) the following quantities are not relevant: `one`"
        errorLine1="    &lt;plurals name=&quot;time_difference_words_hours&quot; formatted=&quot;false&quot; msgid=&quot;2990178439049007198&quot;>"
        errorLine2="    ^">
        <location
            file="src/main/res/values-my/complication_strings.xml"
            line="22"
            column="5"/>
    </issue>

    <issue
        id="UnusedQuantity"
        message="For language &quot;th&quot; (Thai) the following quantities are not relevant: `one`"
        errorLine1="    &lt;plurals name=&quot;time_difference_words_hours&quot; formatted=&quot;false&quot; msgid=&quot;2990178439049007198&quot;>"
        errorLine2="    ^">
        <location
            file="src/main/res/values-th/complication_strings.xml"
            line="22"
            column="5"/>
    </issue>

    <issue
        id="UnusedQuantity"
        message="For language &quot;vi&quot; (Vietnamese) the following quantities are not relevant: `one`"
        errorLine1="    &lt;plurals name=&quot;time_difference_words_hours&quot; formatted=&quot;false&quot; msgid=&quot;2990178439049007198&quot;>"
        errorLine2="    ^">
        <location
            file="src/main/res/values-vi/complication_strings.xml"
            line="22"
            column="5"/>
    </issue>

    <issue
        id="UnusedQuantity"
        message="For language &quot;zh&quot; (Chinese) the following quantities are not relevant: `one`"
        errorLine1="    &lt;plurals name=&quot;time_difference_words_hours&quot; formatted=&quot;false&quot; msgid=&quot;2990178439049007198&quot;>"
        errorLine2="    ^">
        <location
            file="src/main/res/values-zh-rCN/complication_strings.xml"
            line="22"
            column="5"/>
    </issue>

    <issue
        id="UnusedQuantity"
        message="For language &quot;zh&quot; (Chinese) the following quantities are not relevant: `one`"
        errorLine1="    &lt;plurals name=&quot;time_difference_words_hours&quot; formatted=&quot;false&quot; msgid=&quot;2990178439049007198&quot;>"
        errorLine2="    ^">
        <location
            file="src/main/res/values-zh-rHK/complication_strings.xml"
            line="22"
            column="5"/>
    </issue>

    <issue
        id="UnusedQuantity"
        message="For language &quot;zh&quot; (Chinese) the following quantities are not relevant: `one`"
        errorLine1="    &lt;plurals name=&quot;time_difference_words_hours&quot; formatted=&quot;false&quot; msgid=&quot;2990178439049007198&quot;>"
        errorLine2="    ^">
        <location
            file="src/main/res/values-zh-rTW/complication_strings.xml"
            line="22"
            column="5"/>
    </issue>

    <issue
        id="UnusedQuantity"
        message="For language &quot;cs&quot; (Czech) the following quantities are not relevant: `many`"
        errorLine1="    &lt;plurals name=&quot;time_difference_words_days&quot; formatted=&quot;false&quot; msgid=&quot;345557497041553025&quot;>"
        errorLine2="    ^">
        <location
            file="src/main/res/values-cs/complication_strings.xml"
            line="24"
            column="5"/>
    </issue>

    <issue
        id="UnusedQuantity"
        message="For language &quot;lt&quot; (Lithuanian) the following quantities are not relevant: `many`"
        errorLine1="    &lt;plurals name=&quot;time_difference_words_days&quot; formatted=&quot;false&quot; msgid=&quot;345557497041553025&quot;>"
        errorLine2="    ^">
        <location
            file="src/main/res/values-lt/complication_strings.xml"
            line="24"
            column="5"/>
    </issue>

    <issue
        id="UnusedQuantity"
        message="For language &quot;sk&quot; (Slovak) the following quantities are not relevant: `many`"
        errorLine1="    &lt;plurals name=&quot;time_difference_words_days&quot; formatted=&quot;false&quot; msgid=&quot;345557497041553025&quot;>"
        errorLine2="    ^">
        <location
            file="src/main/res/values-sk/complication_strings.xml"
            line="24"
            column="5"/>
    </issue>

    <issue
        id="UnusedQuantity"
        message="For language &quot;fr&quot; (French) the following quantities are not relevant: `many`"
        errorLine1="    &lt;plurals name=&quot;time_difference_words_hours&quot; formatted=&quot;false&quot; msgid=&quot;2990178439049007198&quot;>"
        errorLine2="    ^">
        <location
            file="src/main/res/values-fr-rCA/complication_strings.xml"
            line="26"
            column="5"/>
    </issue>

    <issue
        id="UnusedQuantity"
        message="For language &quot;fr&quot; (French) the following quantities are not relevant: `many`"
        errorLine1="    &lt;plurals name=&quot;time_difference_words_hours&quot; formatted=&quot;false&quot; msgid=&quot;2990178439049007198&quot;>"
        errorLine2="    ^">
        <location
            file="src/main/res/values-fr/complication_strings.xml"
            line="26"
            column="5"/>
    </issue>

    <issue
        id="UnusedQuantity"
        message="For language &quot;in&quot; (Indonesian) the following quantities are not relevant: `one`"
        errorLine1="    &lt;plurals name=&quot;time_difference_words_minutes&quot; formatted=&quot;false&quot; msgid=&quot;9081188175463984403&quot;>"
        errorLine2="    ^">
        <location
            file="src/main/res/values-in/complication_strings.xml"
            line="26"
            column="5"/>
    </issue>

    <issue
        id="UnusedQuantity"
        message="For language &quot;ja&quot; (Japanese) the following quantities are not relevant: `one`"
        errorLine1="    &lt;plurals name=&quot;time_difference_words_minutes&quot; formatted=&quot;false&quot; msgid=&quot;9081188175463984403&quot;>"
        errorLine2="    ^">
        <location
            file="src/main/res/values-ja/complication_strings.xml"
            line="26"
            column="5"/>
    </issue>

    <issue
        id="UnusedQuantity"
        message="For language &quot;km&quot; (Khmer) the following quantities are not relevant: `one`"
        errorLine1="    &lt;plurals name=&quot;time_difference_words_minutes&quot; formatted=&quot;false&quot; msgid=&quot;9081188175463984403&quot;>"
        errorLine2="    ^">
        <location
            file="src/main/res/values-km/complication_strings.xml"
            line="26"
            column="5"/>
    </issue>

    <issue
        id="UnusedQuantity"
        message="For language &quot;ko&quot; (Korean) the following quantities are not relevant: `one`"
        errorLine1="    &lt;plurals name=&quot;time_difference_words_minutes&quot; formatted=&quot;false&quot; msgid=&quot;9081188175463984403&quot;>"
        errorLine2="    ^">
        <location
            file="src/main/res/values-ko/complication_strings.xml"
            line="26"
            column="5"/>
    </issue>

    <issue
        id="UnusedQuantity"
        message="For language &quot;lo&quot; (Lao) the following quantities are not relevant: `one`"
        errorLine1="    &lt;plurals name=&quot;time_difference_words_minutes&quot; formatted=&quot;false&quot; msgid=&quot;9081188175463984403&quot;>"
        errorLine2="    ^">
        <location
            file="src/main/res/values-lo/complication_strings.xml"
            line="26"
            column="5"/>
    </issue>

    <issue
        id="UnusedQuantity"
        message="For language &quot;ms&quot; (Malay) the following quantities are not relevant: `one`"
        errorLine1="    &lt;plurals name=&quot;time_difference_words_minutes&quot; formatted=&quot;false&quot; msgid=&quot;9081188175463984403&quot;>"
        errorLine2="    ^">
        <location
            file="src/main/res/values-ms/complication_strings.xml"
            line="26"
            column="5"/>
    </issue>

    <issue
        id="UnusedQuantity"
        message="For language &quot;my&quot; (Burmese) the following quantities are not relevant: `one`"
        errorLine1="    &lt;plurals name=&quot;time_difference_words_minutes&quot; formatted=&quot;false&quot; msgid=&quot;9081188175463984403&quot;>"
        errorLine2="    ^">
        <location
            file="src/main/res/values-my/complication_strings.xml"
            line="26"
            column="5"/>
    </issue>

    <issue
        id="UnusedQuantity"
        message="For language &quot;th&quot; (Thai) the following quantities are not relevant: `one`"
        errorLine1="    &lt;plurals name=&quot;time_difference_words_minutes&quot; formatted=&quot;false&quot; msgid=&quot;9081188175463984403&quot;>"
        errorLine2="    ^">
        <location
            file="src/main/res/values-th/complication_strings.xml"
            line="26"
            column="5"/>
    </issue>

    <issue
        id="UnusedQuantity"
        message="For language &quot;vi&quot; (Vietnamese) the following quantities are not relevant: `one`"
        errorLine1="    &lt;plurals name=&quot;time_difference_words_minutes&quot; formatted=&quot;false&quot; msgid=&quot;9081188175463984403&quot;>"
        errorLine2="    ^">
        <location
            file="src/main/res/values-vi/complication_strings.xml"
            line="26"
            column="5"/>
    </issue>

    <issue
        id="UnusedQuantity"
        message="For language &quot;zh&quot; (Chinese) the following quantities are not relevant: `one`"
        errorLine1="    &lt;plurals name=&quot;time_difference_words_minutes&quot; formatted=&quot;false&quot; msgid=&quot;9081188175463984403&quot;>"
        errorLine2="    ^">
        <location
            file="src/main/res/values-zh-rCN/complication_strings.xml"
            line="26"
            column="5"/>
    </issue>

    <issue
        id="UnusedQuantity"
        message="For language &quot;zh&quot; (Chinese) the following quantities are not relevant: `one`"
        errorLine1="    &lt;plurals name=&quot;time_difference_words_minutes&quot; formatted=&quot;false&quot; msgid=&quot;9081188175463984403&quot;>"
        errorLine2="    ^">
        <location
            file="src/main/res/values-zh-rHK/complication_strings.xml"
            line="26"
            column="5"/>
    </issue>

    <issue
        id="UnusedQuantity"
        message="For language &quot;zh&quot; (Chinese) the following quantities are not relevant: `one`"
        errorLine1="    &lt;plurals name=&quot;time_difference_words_minutes&quot; formatted=&quot;false&quot; msgid=&quot;9081188175463984403&quot;>"
        errorLine2="    ^">
        <location
            file="src/main/res/values-zh-rTW/complication_strings.xml"
            line="26"
            column="5"/>
    </issue>

    <issue
        id="UnusedQuantity"
        message="For language &quot;cs&quot; (Czech) the following quantities are not relevant: `many`"
        errorLine1="    &lt;plurals name=&quot;time_difference_words_hours&quot; formatted=&quot;false&quot; msgid=&quot;2990178439049007198&quot;>"
        errorLine2="    ^">
        <location
            file="src/main/res/values-cs/complication_strings.xml"
            line="30"
            column="5"/>
    </issue>

    <issue
        id="UnusedQuantity"
        message="For language &quot;lt&quot; (Lithuanian) the following quantities are not relevant: `many`"
        errorLine1="    &lt;plurals name=&quot;time_difference_words_hours&quot; formatted=&quot;false&quot; msgid=&quot;2990178439049007198&quot;>"
        errorLine2="    ^">
        <location
            file="src/main/res/values-lt/complication_strings.xml"
            line="30"
            column="5"/>
    </issue>

    <issue
        id="UnusedQuantity"
        message="For language &quot;sk&quot; (Slovak) the following quantities are not relevant: `many`"
        errorLine1="    &lt;plurals name=&quot;time_difference_words_hours&quot; formatted=&quot;false&quot; msgid=&quot;2990178439049007198&quot;>"
        errorLine2="    ^">
        <location
            file="src/main/res/values-sk/complication_strings.xml"
            line="30"
            column="5"/>
    </issue>

    <issue
        id="UnusedQuantity"
        message="For language &quot;fr&quot; (French) the following quantities are not relevant: `many`"
        errorLine1="    &lt;plurals name=&quot;time_difference_words_minutes&quot; formatted=&quot;false&quot; msgid=&quot;9081188175463984403&quot;>"
        errorLine2="    ^">
        <location
            file="src/main/res/values-fr-rCA/complication_strings.xml"
            line="31"
            column="5"/>
    </issue>

    <issue
        id="UnusedQuantity"
        message="For language &quot;fr&quot; (French) the following quantities are not relevant: `many`"
        errorLine1="    &lt;plurals name=&quot;time_difference_words_minutes&quot; formatted=&quot;false&quot; msgid=&quot;9081188175463984403&quot;>"
        errorLine2="    ^">
        <location
            file="src/main/res/values-fr/complication_strings.xml"
            line="31"
            column="5"/>
    </issue>

    <issue
        id="UnusedQuantity"
        message="For language &quot;cs&quot; (Czech) the following quantities are not relevant: `many`"
        errorLine1="    &lt;plurals name=&quot;time_difference_words_minutes&quot; formatted=&quot;false&quot; msgid=&quot;9081188175463984403&quot;>"
        errorLine2="    ^">
        <location
            file="src/main/res/values-cs/complication_strings.xml"
            line="36"
            column="5"/>
    </issue>

    <issue
        id="UnusedQuantity"
        message="For language &quot;lt&quot; (Lithuanian) the following quantities are not relevant: `many`"
        errorLine1="    &lt;plurals name=&quot;time_difference_words_minutes&quot; formatted=&quot;false&quot; msgid=&quot;9081188175463984403&quot;>"
        errorLine2="    ^">
        <location
            file="src/main/res/values-lt/complication_strings.xml"
            line="36"
            column="5"/>
    </issue>

    <issue
        id="UnusedQuantity"
        message="For language &quot;sk&quot; (Slovak) the following quantities are not relevant: `many`"
        errorLine1="    &lt;plurals name=&quot;time_difference_words_minutes&quot; formatted=&quot;false&quot; msgid=&quot;9081188175463984403&quot;>"
        errorLine2="    ^">
        <location
            file="src/main/res/values-sk/complication_strings.xml"
            line="36"
            column="5"/>
    </issue>

=======
>>>>>>> 27ef29da
</issues><|MERGE_RESOLUTION|>--- conflicted
+++ resolved
@@ -44,1130 +44,4 @@
             line="56"
             column="1"/>
     </issue>
-
-<<<<<<< HEAD
-    <issue
-        id="UnusedQuantity"
-        message="For language &quot;cs&quot; (Czech) the following quantities are not relevant: `many`"
-        errorLine1="    &lt;plurals name=&quot;time_difference_short_days&quot; formatted=&quot;false&quot; msgid=&quot;8500262093840795448&quot;>"
-        errorLine2="    ^">
-        <location
-            file="src/main/res/values-cs/complication_strings.xml"
-            line="4"
-            column="5"/>
-    </issue>
-
-    <issue
-        id="UnusedQuantity"
-        message="For language &quot;fr&quot; (French) the following quantities are not relevant: `many`"
-        errorLine1="    &lt;plurals name=&quot;time_difference_short_days&quot; formatted=&quot;false&quot; msgid=&quot;8500262093840795448&quot;>"
-        errorLine2="    ^">
-        <location
-            file="src/main/res/values-fr-rCA/complication_strings.xml"
-            line="4"
-            column="5"/>
-    </issue>
-
-    <issue
-        id="UnusedQuantity"
-        message="For language &quot;fr&quot; (French) the following quantities are not relevant: `many`"
-        errorLine1="    &lt;plurals name=&quot;time_difference_short_days&quot; formatted=&quot;false&quot; msgid=&quot;8500262093840795448&quot;>"
-        errorLine2="    ^">
-        <location
-            file="src/main/res/values-fr/complication_strings.xml"
-            line="4"
-            column="5"/>
-    </issue>
-
-    <issue
-        id="UnusedQuantity"
-        message="For language &quot;in&quot; (Indonesian) the following quantities are not relevant: `one`"
-        errorLine1="    &lt;plurals name=&quot;time_difference_short_days&quot; formatted=&quot;false&quot; msgid=&quot;8500262093840795448&quot;>"
-        errorLine2="    ^">
-        <location
-            file="src/main/res/values-in/complication_strings.xml"
-            line="4"
-            column="5"/>
-    </issue>
-
-    <issue
-        id="UnusedQuantity"
-        message="For language &quot;ja&quot; (Japanese) the following quantities are not relevant: `one`"
-        errorLine1="    &lt;plurals name=&quot;time_difference_short_days&quot; formatted=&quot;false&quot; msgid=&quot;8500262093840795448&quot;>"
-        errorLine2="    ^">
-        <location
-            file="src/main/res/values-ja/complication_strings.xml"
-            line="4"
-            column="5"/>
-    </issue>
-
-    <issue
-        id="UnusedQuantity"
-        message="For language &quot;km&quot; (Khmer) the following quantities are not relevant: `one`"
-        errorLine1="    &lt;plurals name=&quot;time_difference_short_days&quot; formatted=&quot;false&quot; msgid=&quot;8500262093840795448&quot;>"
-        errorLine2="    ^">
-        <location
-            file="src/main/res/values-km/complication_strings.xml"
-            line="4"
-            column="5"/>
-    </issue>
-
-    <issue
-        id="UnusedQuantity"
-        message="For language &quot;ko&quot; (Korean) the following quantities are not relevant: `one`"
-        errorLine1="    &lt;plurals name=&quot;time_difference_short_days&quot; formatted=&quot;false&quot; msgid=&quot;8500262093840795448&quot;>"
-        errorLine2="    ^">
-        <location
-            file="src/main/res/values-ko/complication_strings.xml"
-            line="4"
-            column="5"/>
-    </issue>
-
-    <issue
-        id="UnusedQuantity"
-        message="For language &quot;lo&quot; (Lao) the following quantities are not relevant: `one`"
-        errorLine1="    &lt;plurals name=&quot;time_difference_short_days&quot; formatted=&quot;false&quot; msgid=&quot;8500262093840795448&quot;>"
-        errorLine2="    ^">
-        <location
-            file="src/main/res/values-lo/complication_strings.xml"
-            line="4"
-            column="5"/>
-    </issue>
-
-    <issue
-        id="UnusedQuantity"
-        message="For language &quot;lt&quot; (Lithuanian) the following quantities are not relevant: `many`"
-        errorLine1="    &lt;plurals name=&quot;time_difference_short_days&quot; formatted=&quot;false&quot; msgid=&quot;8500262093840795448&quot;>"
-        errorLine2="    ^">
-        <location
-            file="src/main/res/values-lt/complication_strings.xml"
-            line="4"
-            column="5"/>
-    </issue>
-
-    <issue
-        id="UnusedQuantity"
-        message="For language &quot;ms&quot; (Malay) the following quantities are not relevant: `one`"
-        errorLine1="    &lt;plurals name=&quot;time_difference_short_days&quot; formatted=&quot;false&quot; msgid=&quot;8500262093840795448&quot;>"
-        errorLine2="    ^">
-        <location
-            file="src/main/res/values-ms/complication_strings.xml"
-            line="4"
-            column="5"/>
-    </issue>
-
-    <issue
-        id="UnusedQuantity"
-        message="For language &quot;my&quot; (Burmese) the following quantities are not relevant: `one`"
-        errorLine1="    &lt;plurals name=&quot;time_difference_short_days&quot; formatted=&quot;false&quot; msgid=&quot;8500262093840795448&quot;>"
-        errorLine2="    ^">
-        <location
-            file="src/main/res/values-my/complication_strings.xml"
-            line="4"
-            column="5"/>
-    </issue>
-
-    <issue
-        id="UnusedQuantity"
-        message="For language &quot;sk&quot; (Slovak) the following quantities are not relevant: `many`"
-        errorLine1="    &lt;plurals name=&quot;time_difference_short_days&quot; formatted=&quot;false&quot; msgid=&quot;8500262093840795448&quot;>"
-        errorLine2="    ^">
-        <location
-            file="src/main/res/values-sk/complication_strings.xml"
-            line="4"
-            column="5"/>
-    </issue>
-
-    <issue
-        id="UnusedQuantity"
-        message="For language &quot;th&quot; (Thai) the following quantities are not relevant: `one`"
-        errorLine1="    &lt;plurals name=&quot;time_difference_short_days&quot; formatted=&quot;false&quot; msgid=&quot;8500262093840795448&quot;>"
-        errorLine2="    ^">
-        <location
-            file="src/main/res/values-th/complication_strings.xml"
-            line="4"
-            column="5"/>
-    </issue>
-
-    <issue
-        id="UnusedQuantity"
-        message="For language &quot;vi&quot; (Vietnamese) the following quantities are not relevant: `one`"
-        errorLine1="    &lt;plurals name=&quot;time_difference_short_days&quot; formatted=&quot;false&quot; msgid=&quot;8500262093840795448&quot;>"
-        errorLine2="    ^">
-        <location
-            file="src/main/res/values-vi/complication_strings.xml"
-            line="4"
-            column="5"/>
-    </issue>
-
-    <issue
-        id="UnusedQuantity"
-        message="For language &quot;zh&quot; (Chinese) the following quantities are not relevant: `one`"
-        errorLine1="    &lt;plurals name=&quot;time_difference_short_days&quot; formatted=&quot;false&quot; msgid=&quot;8500262093840795448&quot;>"
-        errorLine2="    ^">
-        <location
-            file="src/main/res/values-zh-rCN/complication_strings.xml"
-            line="4"
-            column="5"/>
-    </issue>
-
-    <issue
-        id="UnusedQuantity"
-        message="For language &quot;zh&quot; (Chinese) the following quantities are not relevant: `one`"
-        errorLine1="    &lt;plurals name=&quot;time_difference_short_days&quot; formatted=&quot;false&quot; msgid=&quot;8500262093840795448&quot;>"
-        errorLine2="    ^">
-        <location
-            file="src/main/res/values-zh-rHK/complication_strings.xml"
-            line="4"
-            column="5"/>
-    </issue>
-
-    <issue
-        id="UnusedQuantity"
-        message="For language &quot;zh&quot; (Chinese) the following quantities are not relevant: `one`"
-        errorLine1="    &lt;plurals name=&quot;time_difference_short_days&quot; formatted=&quot;false&quot; msgid=&quot;8500262093840795448&quot;>"
-        errorLine2="    ^">
-        <location
-            file="src/main/res/values-zh-rTW/complication_strings.xml"
-            line="4"
-            column="5"/>
-    </issue>
-
-    <issue
-        id="UnusedQuantity"
-        message="For language &quot;in&quot; (Indonesian) the following quantities are not relevant: `one`"
-        errorLine1="    &lt;plurals name=&quot;time_difference_short_hours&quot; formatted=&quot;false&quot; msgid=&quot;3258361256003469346&quot;>"
-        errorLine2="    ^">
-        <location
-            file="src/main/res/values-in/complication_strings.xml"
-            line="8"
-            column="5"/>
-    </issue>
-
-    <issue
-        id="UnusedQuantity"
-        message="For language &quot;ja&quot; (Japanese) the following quantities are not relevant: `one`"
-        errorLine1="    &lt;plurals name=&quot;time_difference_short_hours&quot; formatted=&quot;false&quot; msgid=&quot;3258361256003469346&quot;>"
-        errorLine2="    ^">
-        <location
-            file="src/main/res/values-ja/complication_strings.xml"
-            line="8"
-            column="5"/>
-    </issue>
-
-    <issue
-        id="UnusedQuantity"
-        message="For language &quot;km&quot; (Khmer) the following quantities are not relevant: `one`"
-        errorLine1="    &lt;plurals name=&quot;time_difference_short_hours&quot; formatted=&quot;false&quot; msgid=&quot;3258361256003469346&quot;>"
-        errorLine2="    ^">
-        <location
-            file="src/main/res/values-km/complication_strings.xml"
-            line="8"
-            column="5"/>
-    </issue>
-
-    <issue
-        id="UnusedQuantity"
-        message="For language &quot;ko&quot; (Korean) the following quantities are not relevant: `one`"
-        errorLine1="    &lt;plurals name=&quot;time_difference_short_hours&quot; formatted=&quot;false&quot; msgid=&quot;3258361256003469346&quot;>"
-        errorLine2="    ^">
-        <location
-            file="src/main/res/values-ko/complication_strings.xml"
-            line="8"
-            column="5"/>
-    </issue>
-
-    <issue
-        id="UnusedQuantity"
-        message="For language &quot;lo&quot; (Lao) the following quantities are not relevant: `one`"
-        errorLine1="    &lt;plurals name=&quot;time_difference_short_hours&quot; formatted=&quot;false&quot; msgid=&quot;3258361256003469346&quot;>"
-        errorLine2="    ^">
-        <location
-            file="src/main/res/values-lo/complication_strings.xml"
-            line="8"
-            column="5"/>
-    </issue>
-
-    <issue
-        id="UnusedQuantity"
-        message="For language &quot;ms&quot; (Malay) the following quantities are not relevant: `one`"
-        errorLine1="    &lt;plurals name=&quot;time_difference_short_hours&quot; formatted=&quot;false&quot; msgid=&quot;3258361256003469346&quot;>"
-        errorLine2="    ^">
-        <location
-            file="src/main/res/values-ms/complication_strings.xml"
-            line="8"
-            column="5"/>
-    </issue>
-
-    <issue
-        id="UnusedQuantity"
-        message="For language &quot;my&quot; (Burmese) the following quantities are not relevant: `one`"
-        errorLine1="    &lt;plurals name=&quot;time_difference_short_hours&quot; formatted=&quot;false&quot; msgid=&quot;3258361256003469346&quot;>"
-        errorLine2="    ^">
-        <location
-            file="src/main/res/values-my/complication_strings.xml"
-            line="8"
-            column="5"/>
-    </issue>
-
-    <issue
-        id="UnusedQuantity"
-        message="For language &quot;th&quot; (Thai) the following quantities are not relevant: `one`"
-        errorLine1="    &lt;plurals name=&quot;time_difference_short_hours&quot; formatted=&quot;false&quot; msgid=&quot;3258361256003469346&quot;>"
-        errorLine2="    ^">
-        <location
-            file="src/main/res/values-th/complication_strings.xml"
-            line="8"
-            column="5"/>
-    </issue>
-
-    <issue
-        id="UnusedQuantity"
-        message="For language &quot;vi&quot; (Vietnamese) the following quantities are not relevant: `one`"
-        errorLine1="    &lt;plurals name=&quot;time_difference_short_hours&quot; formatted=&quot;false&quot; msgid=&quot;3258361256003469346&quot;>"
-        errorLine2="    ^">
-        <location
-            file="src/main/res/values-vi/complication_strings.xml"
-            line="8"
-            column="5"/>
-    </issue>
-
-    <issue
-        id="UnusedQuantity"
-        message="For language &quot;zh&quot; (Chinese) the following quantities are not relevant: `one`"
-        errorLine1="    &lt;plurals name=&quot;time_difference_short_hours&quot; formatted=&quot;false&quot; msgid=&quot;3258361256003469346&quot;>"
-        errorLine2="    ^">
-        <location
-            file="src/main/res/values-zh-rCN/complication_strings.xml"
-            line="8"
-            column="5"/>
-    </issue>
-
-    <issue
-        id="UnusedQuantity"
-        message="For language &quot;zh&quot; (Chinese) the following quantities are not relevant: `one`"
-        errorLine1="    &lt;plurals name=&quot;time_difference_short_hours&quot; formatted=&quot;false&quot; msgid=&quot;3258361256003469346&quot;>"
-        errorLine2="    ^">
-        <location
-            file="src/main/res/values-zh-rHK/complication_strings.xml"
-            line="8"
-            column="5"/>
-    </issue>
-
-    <issue
-        id="UnusedQuantity"
-        message="For language &quot;zh&quot; (Chinese) the following quantities are not relevant: `one`"
-        errorLine1="    &lt;plurals name=&quot;time_difference_short_hours&quot; formatted=&quot;false&quot; msgid=&quot;3258361256003469346&quot;>"
-        errorLine2="    ^">
-        <location
-            file="src/main/res/values-zh-rTW/complication_strings.xml"
-            line="8"
-            column="5"/>
-    </issue>
-
-    <issue
-        id="UnusedQuantity"
-        message="For language &quot;fr&quot; (French) the following quantities are not relevant: `many`"
-        errorLine1="    &lt;plurals name=&quot;time_difference_short_hours&quot; formatted=&quot;false&quot; msgid=&quot;3258361256003469346&quot;>"
-        errorLine2="    ^">
-        <location
-            file="src/main/res/values-fr-rCA/complication_strings.xml"
-            line="9"
-            column="5"/>
-    </issue>
-
-    <issue
-        id="UnusedQuantity"
-        message="For language &quot;fr&quot; (French) the following quantities are not relevant: `many`"
-        errorLine1="    &lt;plurals name=&quot;time_difference_short_hours&quot; formatted=&quot;false&quot; msgid=&quot;3258361256003469346&quot;>"
-        errorLine2="    ^">
-        <location
-            file="src/main/res/values-fr/complication_strings.xml"
-            line="9"
-            column="5"/>
-    </issue>
-
-    <issue
-        id="UnusedQuantity"
-        message="For language &quot;cs&quot; (Czech) the following quantities are not relevant: `many`"
-        errorLine1="    &lt;plurals name=&quot;time_difference_short_hours&quot; formatted=&quot;false&quot; msgid=&quot;3258361256003469346&quot;>"
-        errorLine2="    ^">
-        <location
-            file="src/main/res/values-cs/complication_strings.xml"
-            line="10"
-            column="5"/>
-    </issue>
-
-    <issue
-        id="UnusedQuantity"
-        message="For language &quot;lt&quot; (Lithuanian) the following quantities are not relevant: `many`"
-        errorLine1="    &lt;plurals name=&quot;time_difference_short_hours&quot; formatted=&quot;false&quot; msgid=&quot;3258361256003469346&quot;>"
-        errorLine2="    ^">
-        <location
-            file="src/main/res/values-lt/complication_strings.xml"
-            line="10"
-            column="5"/>
-    </issue>
-
-    <issue
-        id="UnusedQuantity"
-        message="For language &quot;sk&quot; (Slovak) the following quantities are not relevant: `many`"
-        errorLine1="    &lt;plurals name=&quot;time_difference_short_hours&quot; formatted=&quot;false&quot; msgid=&quot;3258361256003469346&quot;>"
-        errorLine2="    ^">
-        <location
-            file="src/main/res/values-sk/complication_strings.xml"
-            line="10"
-            column="5"/>
-    </issue>
-
-    <issue
-        id="UnusedQuantity"
-        message="For language &quot;in&quot; (Indonesian) the following quantities are not relevant: `one`"
-        errorLine1="    &lt;plurals name=&quot;time_difference_short_minutes&quot; formatted=&quot;false&quot; msgid=&quot;3812930575997556650&quot;>"
-        errorLine2="    ^">
-        <location
-            file="src/main/res/values-in/complication_strings.xml"
-            line="12"
-            column="5"/>
-    </issue>
-
-    <issue
-        id="UnusedQuantity"
-        message="For language &quot;ja&quot; (Japanese) the following quantities are not relevant: `one`"
-        errorLine1="    &lt;plurals name=&quot;time_difference_short_minutes&quot; formatted=&quot;false&quot; msgid=&quot;3812930575997556650&quot;>"
-        errorLine2="    ^">
-        <location
-            file="src/main/res/values-ja/complication_strings.xml"
-            line="12"
-            column="5"/>
-    </issue>
-
-    <issue
-        id="UnusedQuantity"
-        message="For language &quot;km&quot; (Khmer) the following quantities are not relevant: `one`"
-        errorLine1="    &lt;plurals name=&quot;time_difference_short_minutes&quot; formatted=&quot;false&quot; msgid=&quot;3812930575997556650&quot;>"
-        errorLine2="    ^">
-        <location
-            file="src/main/res/values-km/complication_strings.xml"
-            line="12"
-            column="5"/>
-    </issue>
-
-    <issue
-        id="UnusedQuantity"
-        message="For language &quot;ko&quot; (Korean) the following quantities are not relevant: `one`"
-        errorLine1="    &lt;plurals name=&quot;time_difference_short_minutes&quot; formatted=&quot;false&quot; msgid=&quot;3812930575997556650&quot;>"
-        errorLine2="    ^">
-        <location
-            file="src/main/res/values-ko/complication_strings.xml"
-            line="12"
-            column="5"/>
-    </issue>
-
-    <issue
-        id="UnusedQuantity"
-        message="For language &quot;lo&quot; (Lao) the following quantities are not relevant: `one`"
-        errorLine1="    &lt;plurals name=&quot;time_difference_short_minutes&quot; formatted=&quot;false&quot; msgid=&quot;3812930575997556650&quot;>"
-        errorLine2="    ^">
-        <location
-            file="src/main/res/values-lo/complication_strings.xml"
-            line="12"
-            column="5"/>
-    </issue>
-
-    <issue
-        id="UnusedQuantity"
-        message="For language &quot;ms&quot; (Malay) the following quantities are not relevant: `one`"
-        errorLine1="    &lt;plurals name=&quot;time_difference_short_minutes&quot; formatted=&quot;false&quot; msgid=&quot;3812930575997556650&quot;>"
-        errorLine2="    ^">
-        <location
-            file="src/main/res/values-ms/complication_strings.xml"
-            line="12"
-            column="5"/>
-    </issue>
-
-    <issue
-        id="UnusedQuantity"
-        message="For language &quot;my&quot; (Burmese) the following quantities are not relevant: `one`"
-        errorLine1="    &lt;plurals name=&quot;time_difference_short_minutes&quot; formatted=&quot;false&quot; msgid=&quot;3812930575997556650&quot;>"
-        errorLine2="    ^">
-        <location
-            file="src/main/res/values-my/complication_strings.xml"
-            line="12"
-            column="5"/>
-    </issue>
-
-    <issue
-        id="UnusedQuantity"
-        message="For language &quot;th&quot; (Thai) the following quantities are not relevant: `one`"
-        errorLine1="    &lt;plurals name=&quot;time_difference_short_minutes&quot; formatted=&quot;false&quot; msgid=&quot;3812930575997556650&quot;>"
-        errorLine2="    ^">
-        <location
-            file="src/main/res/values-th/complication_strings.xml"
-            line="12"
-            column="5"/>
-    </issue>
-
-    <issue
-        id="UnusedQuantity"
-        message="For language &quot;vi&quot; (Vietnamese) the following quantities are not relevant: `one`"
-        errorLine1="    &lt;plurals name=&quot;time_difference_short_minutes&quot; formatted=&quot;false&quot; msgid=&quot;3812930575997556650&quot;>"
-        errorLine2="    ^">
-        <location
-            file="src/main/res/values-vi/complication_strings.xml"
-            line="12"
-            column="5"/>
-    </issue>
-
-    <issue
-        id="UnusedQuantity"
-        message="For language &quot;zh&quot; (Chinese) the following quantities are not relevant: `one`"
-        errorLine1="    &lt;plurals name=&quot;time_difference_short_minutes&quot; formatted=&quot;false&quot; msgid=&quot;3812930575997556650&quot;>"
-        errorLine2="    ^">
-        <location
-            file="src/main/res/values-zh-rCN/complication_strings.xml"
-            line="12"
-            column="5"/>
-    </issue>
-
-    <issue
-        id="UnusedQuantity"
-        message="For language &quot;zh&quot; (Chinese) the following quantities are not relevant: `one`"
-        errorLine1="    &lt;plurals name=&quot;time_difference_short_minutes&quot; formatted=&quot;false&quot; msgid=&quot;3812930575997556650&quot;>"
-        errorLine2="    ^">
-        <location
-            file="src/main/res/values-zh-rHK/complication_strings.xml"
-            line="12"
-            column="5"/>
-    </issue>
-
-    <issue
-        id="UnusedQuantity"
-        message="For language &quot;zh&quot; (Chinese) the following quantities are not relevant: `one`"
-        errorLine1="    &lt;plurals name=&quot;time_difference_short_minutes&quot; formatted=&quot;false&quot; msgid=&quot;3812930575997556650&quot;>"
-        errorLine2="    ^">
-        <location
-            file="src/main/res/values-zh-rTW/complication_strings.xml"
-            line="12"
-            column="5"/>
-    </issue>
-
-    <issue
-        id="UnusedQuantity"
-        message="For language &quot;fr&quot; (French) the following quantities are not relevant: `many`"
-        errorLine1="    &lt;plurals name=&quot;time_difference_short_minutes&quot; formatted=&quot;false&quot; msgid=&quot;3812930575997556650&quot;>"
-        errorLine2="    ^">
-        <location
-            file="src/main/res/values-fr-rCA/complication_strings.xml"
-            line="14"
-            column="5"/>
-    </issue>
-
-    <issue
-        id="UnusedQuantity"
-        message="For language &quot;fr&quot; (French) the following quantities are not relevant: `many`"
-        errorLine1="    &lt;plurals name=&quot;time_difference_short_minutes&quot; formatted=&quot;false&quot; msgid=&quot;3812930575997556650&quot;>"
-        errorLine2="    ^">
-        <location
-            file="src/main/res/values-fr/complication_strings.xml"
-            line="14"
-            column="5"/>
-    </issue>
-
-    <issue
-        id="UnusedQuantity"
-        message="For language &quot;cs&quot; (Czech) the following quantities are not relevant: `many`"
-        errorLine1="    &lt;plurals name=&quot;time_difference_short_minutes&quot; formatted=&quot;false&quot; msgid=&quot;3812930575997556650&quot;>"
-        errorLine2="    ^">
-        <location
-            file="src/main/res/values-cs/complication_strings.xml"
-            line="16"
-            column="5"/>
-    </issue>
-
-    <issue
-        id="UnusedQuantity"
-        message="For language &quot;lt&quot; (Lithuanian) the following quantities are not relevant: `many`"
-        errorLine1="    &lt;plurals name=&quot;time_difference_short_minutes&quot; formatted=&quot;false&quot; msgid=&quot;3812930575997556650&quot;>"
-        errorLine2="    ^">
-        <location
-            file="src/main/res/values-lt/complication_strings.xml"
-            line="16"
-            column="5"/>
-    </issue>
-
-    <issue
-        id="UnusedQuantity"
-        message="For language &quot;sk&quot; (Slovak) the following quantities are not relevant: `many`"
-        errorLine1="    &lt;plurals name=&quot;time_difference_short_minutes&quot; formatted=&quot;false&quot; msgid=&quot;3812930575997556650&quot;>"
-        errorLine2="    ^">
-        <location
-            file="src/main/res/values-sk/complication_strings.xml"
-            line="16"
-            column="5"/>
-    </issue>
-
-    <issue
-        id="UnusedQuantity"
-        message="For language &quot;in&quot; (Indonesian) the following quantities are not relevant: `one`"
-        errorLine1="    &lt;plurals name=&quot;time_difference_words_days&quot; formatted=&quot;false&quot; msgid=&quot;345557497041553025&quot;>"
-        errorLine2="    ^">
-        <location
-            file="src/main/res/values-in/complication_strings.xml"
-            line="18"
-            column="5"/>
-    </issue>
-
-    <issue
-        id="UnusedQuantity"
-        message="For language &quot;ja&quot; (Japanese) the following quantities are not relevant: `one`"
-        errorLine1="    &lt;plurals name=&quot;time_difference_words_days&quot; formatted=&quot;false&quot; msgid=&quot;345557497041553025&quot;>"
-        errorLine2="    ^">
-        <location
-            file="src/main/res/values-ja/complication_strings.xml"
-            line="18"
-            column="5"/>
-    </issue>
-
-    <issue
-        id="UnusedQuantity"
-        message="For language &quot;km&quot; (Khmer) the following quantities are not relevant: `one`"
-        errorLine1="    &lt;plurals name=&quot;time_difference_words_days&quot; formatted=&quot;false&quot; msgid=&quot;345557497041553025&quot;>"
-        errorLine2="    ^">
-        <location
-            file="src/main/res/values-km/complication_strings.xml"
-            line="18"
-            column="5"/>
-    </issue>
-
-    <issue
-        id="UnusedQuantity"
-        message="For language &quot;ko&quot; (Korean) the following quantities are not relevant: `one`"
-        errorLine1="    &lt;plurals name=&quot;time_difference_words_days&quot; formatted=&quot;false&quot; msgid=&quot;345557497041553025&quot;>"
-        errorLine2="    ^">
-        <location
-            file="src/main/res/values-ko/complication_strings.xml"
-            line="18"
-            column="5"/>
-    </issue>
-
-    <issue
-        id="UnusedQuantity"
-        message="For language &quot;lo&quot; (Lao) the following quantities are not relevant: `one`"
-        errorLine1="    &lt;plurals name=&quot;time_difference_words_days&quot; formatted=&quot;false&quot; msgid=&quot;345557497041553025&quot;>"
-        errorLine2="    ^">
-        <location
-            file="src/main/res/values-lo/complication_strings.xml"
-            line="18"
-            column="5"/>
-    </issue>
-
-    <issue
-        id="UnusedQuantity"
-        message="For language &quot;ms&quot; (Malay) the following quantities are not relevant: `one`"
-        errorLine1="    &lt;plurals name=&quot;time_difference_words_days&quot; formatted=&quot;false&quot; msgid=&quot;345557497041553025&quot;>"
-        errorLine2="    ^">
-        <location
-            file="src/main/res/values-ms/complication_strings.xml"
-            line="18"
-            column="5"/>
-    </issue>
-
-    <issue
-        id="UnusedQuantity"
-        message="For language &quot;my&quot; (Burmese) the following quantities are not relevant: `one`"
-        errorLine1="    &lt;plurals name=&quot;time_difference_words_days&quot; formatted=&quot;false&quot; msgid=&quot;345557497041553025&quot;>"
-        errorLine2="    ^">
-        <location
-            file="src/main/res/values-my/complication_strings.xml"
-            line="18"
-            column="5"/>
-    </issue>
-
-    <issue
-        id="UnusedQuantity"
-        message="For language &quot;th&quot; (Thai) the following quantities are not relevant: `one`"
-        errorLine1="    &lt;plurals name=&quot;time_difference_words_days&quot; formatted=&quot;false&quot; msgid=&quot;345557497041553025&quot;>"
-        errorLine2="    ^">
-        <location
-            file="src/main/res/values-th/complication_strings.xml"
-            line="18"
-            column="5"/>
-    </issue>
-
-    <issue
-        id="UnusedQuantity"
-        message="For language &quot;vi&quot; (Vietnamese) the following quantities are not relevant: `one`"
-        errorLine1="    &lt;plurals name=&quot;time_difference_words_days&quot; formatted=&quot;false&quot; msgid=&quot;345557497041553025&quot;>"
-        errorLine2="    ^">
-        <location
-            file="src/main/res/values-vi/complication_strings.xml"
-            line="18"
-            column="5"/>
-    </issue>
-
-    <issue
-        id="UnusedQuantity"
-        message="For language &quot;zh&quot; (Chinese) the following quantities are not relevant: `one`"
-        errorLine1="    &lt;plurals name=&quot;time_difference_words_days&quot; formatted=&quot;false&quot; msgid=&quot;345557497041553025&quot;>"
-        errorLine2="    ^">
-        <location
-            file="src/main/res/values-zh-rCN/complication_strings.xml"
-            line="18"
-            column="5"/>
-    </issue>
-
-    <issue
-        id="UnusedQuantity"
-        message="For language &quot;zh&quot; (Chinese) the following quantities are not relevant: `one`"
-        errorLine1="    &lt;plurals name=&quot;time_difference_words_days&quot; formatted=&quot;false&quot; msgid=&quot;345557497041553025&quot;>"
-        errorLine2="    ^">
-        <location
-            file="src/main/res/values-zh-rHK/complication_strings.xml"
-            line="18"
-            column="5"/>
-    </issue>
-
-    <issue
-        id="UnusedQuantity"
-        message="For language &quot;zh&quot; (Chinese) the following quantities are not relevant: `one`"
-        errorLine1="    &lt;plurals name=&quot;time_difference_words_days&quot; formatted=&quot;false&quot; msgid=&quot;345557497041553025&quot;>"
-        errorLine2="    ^">
-        <location
-            file="src/main/res/values-zh-rTW/complication_strings.xml"
-            line="18"
-            column="5"/>
-    </issue>
-
-    <issue
-        id="UnusedQuantity"
-        message="For language &quot;fr&quot; (French) the following quantities are not relevant: `many`"
-        errorLine1="    &lt;plurals name=&quot;time_difference_words_days&quot; formatted=&quot;false&quot; msgid=&quot;345557497041553025&quot;>"
-        errorLine2="    ^">
-        <location
-            file="src/main/res/values-fr-rCA/complication_strings.xml"
-            line="21"
-            column="5"/>
-    </issue>
-
-    <issue
-        id="UnusedQuantity"
-        message="For language &quot;fr&quot; (French) the following quantities are not relevant: `many`"
-        errorLine1="    &lt;plurals name=&quot;time_difference_words_days&quot; formatted=&quot;false&quot; msgid=&quot;345557497041553025&quot;>"
-        errorLine2="    ^">
-        <location
-            file="src/main/res/values-fr/complication_strings.xml"
-            line="21"
-            column="5"/>
-    </issue>
-
-    <issue
-        id="UnusedQuantity"
-        message="For language &quot;in&quot; (Indonesian) the following quantities are not relevant: `one`"
-        errorLine1="    &lt;plurals name=&quot;time_difference_words_hours&quot; formatted=&quot;false&quot; msgid=&quot;2990178439049007198&quot;>"
-        errorLine2="    ^">
-        <location
-            file="src/main/res/values-in/complication_strings.xml"
-            line="22"
-            column="5"/>
-    </issue>
-
-    <issue
-        id="UnusedQuantity"
-        message="For language &quot;ja&quot; (Japanese) the following quantities are not relevant: `one`"
-        errorLine1="    &lt;plurals name=&quot;time_difference_words_hours&quot; formatted=&quot;false&quot; msgid=&quot;2990178439049007198&quot;>"
-        errorLine2="    ^">
-        <location
-            file="src/main/res/values-ja/complication_strings.xml"
-            line="22"
-            column="5"/>
-    </issue>
-
-    <issue
-        id="UnusedQuantity"
-        message="For language &quot;km&quot; (Khmer) the following quantities are not relevant: `one`"
-        errorLine1="    &lt;plurals name=&quot;time_difference_words_hours&quot; formatted=&quot;false&quot; msgid=&quot;2990178439049007198&quot;>"
-        errorLine2="    ^">
-        <location
-            file="src/main/res/values-km/complication_strings.xml"
-            line="22"
-            column="5"/>
-    </issue>
-
-    <issue
-        id="UnusedQuantity"
-        message="For language &quot;ko&quot; (Korean) the following quantities are not relevant: `one`"
-        errorLine1="    &lt;plurals name=&quot;time_difference_words_hours&quot; formatted=&quot;false&quot; msgid=&quot;2990178439049007198&quot;>"
-        errorLine2="    ^">
-        <location
-            file="src/main/res/values-ko/complication_strings.xml"
-            line="22"
-            column="5"/>
-    </issue>
-
-    <issue
-        id="UnusedQuantity"
-        message="For language &quot;lo&quot; (Lao) the following quantities are not relevant: `one`"
-        errorLine1="    &lt;plurals name=&quot;time_difference_words_hours&quot; formatted=&quot;false&quot; msgid=&quot;2990178439049007198&quot;>"
-        errorLine2="    ^">
-        <location
-            file="src/main/res/values-lo/complication_strings.xml"
-            line="22"
-            column="5"/>
-    </issue>
-
-    <issue
-        id="UnusedQuantity"
-        message="For language &quot;ms&quot; (Malay) the following quantities are not relevant: `one`"
-        errorLine1="    &lt;plurals name=&quot;time_difference_words_hours&quot; formatted=&quot;false&quot; msgid=&quot;2990178439049007198&quot;>"
-        errorLine2="    ^">
-        <location
-            file="src/main/res/values-ms/complication_strings.xml"
-            line="22"
-            column="5"/>
-    </issue>
-
-    <issue
-        id="UnusedQuantity"
-        message="For language &quot;my&quot; (Burmese) the following quantities are not relevant: `one`"
-        errorLine1="    &lt;plurals name=&quot;time_difference_words_hours&quot; formatted=&quot;false&quot; msgid=&quot;2990178439049007198&quot;>"
-        errorLine2="    ^">
-        <location
-            file="src/main/res/values-my/complication_strings.xml"
-            line="22"
-            column="5"/>
-    </issue>
-
-    <issue
-        id="UnusedQuantity"
-        message="For language &quot;th&quot; (Thai) the following quantities are not relevant: `one`"
-        errorLine1="    &lt;plurals name=&quot;time_difference_words_hours&quot; formatted=&quot;false&quot; msgid=&quot;2990178439049007198&quot;>"
-        errorLine2="    ^">
-        <location
-            file="src/main/res/values-th/complication_strings.xml"
-            line="22"
-            column="5"/>
-    </issue>
-
-    <issue
-        id="UnusedQuantity"
-        message="For language &quot;vi&quot; (Vietnamese) the following quantities are not relevant: `one`"
-        errorLine1="    &lt;plurals name=&quot;time_difference_words_hours&quot; formatted=&quot;false&quot; msgid=&quot;2990178439049007198&quot;>"
-        errorLine2="    ^">
-        <location
-            file="src/main/res/values-vi/complication_strings.xml"
-            line="22"
-            column="5"/>
-    </issue>
-
-    <issue
-        id="UnusedQuantity"
-        message="For language &quot;zh&quot; (Chinese) the following quantities are not relevant: `one`"
-        errorLine1="    &lt;plurals name=&quot;time_difference_words_hours&quot; formatted=&quot;false&quot; msgid=&quot;2990178439049007198&quot;>"
-        errorLine2="    ^">
-        <location
-            file="src/main/res/values-zh-rCN/complication_strings.xml"
-            line="22"
-            column="5"/>
-    </issue>
-
-    <issue
-        id="UnusedQuantity"
-        message="For language &quot;zh&quot; (Chinese) the following quantities are not relevant: `one`"
-        errorLine1="    &lt;plurals name=&quot;time_difference_words_hours&quot; formatted=&quot;false&quot; msgid=&quot;2990178439049007198&quot;>"
-        errorLine2="    ^">
-        <location
-            file="src/main/res/values-zh-rHK/complication_strings.xml"
-            line="22"
-            column="5"/>
-    </issue>
-
-    <issue
-        id="UnusedQuantity"
-        message="For language &quot;zh&quot; (Chinese) the following quantities are not relevant: `one`"
-        errorLine1="    &lt;plurals name=&quot;time_difference_words_hours&quot; formatted=&quot;false&quot; msgid=&quot;2990178439049007198&quot;>"
-        errorLine2="    ^">
-        <location
-            file="src/main/res/values-zh-rTW/complication_strings.xml"
-            line="22"
-            column="5"/>
-    </issue>
-
-    <issue
-        id="UnusedQuantity"
-        message="For language &quot;cs&quot; (Czech) the following quantities are not relevant: `many`"
-        errorLine1="    &lt;plurals name=&quot;time_difference_words_days&quot; formatted=&quot;false&quot; msgid=&quot;345557497041553025&quot;>"
-        errorLine2="    ^">
-        <location
-            file="src/main/res/values-cs/complication_strings.xml"
-            line="24"
-            column="5"/>
-    </issue>
-
-    <issue
-        id="UnusedQuantity"
-        message="For language &quot;lt&quot; (Lithuanian) the following quantities are not relevant: `many`"
-        errorLine1="    &lt;plurals name=&quot;time_difference_words_days&quot; formatted=&quot;false&quot; msgid=&quot;345557497041553025&quot;>"
-        errorLine2="    ^">
-        <location
-            file="src/main/res/values-lt/complication_strings.xml"
-            line="24"
-            column="5"/>
-    </issue>
-
-    <issue
-        id="UnusedQuantity"
-        message="For language &quot;sk&quot; (Slovak) the following quantities are not relevant: `many`"
-        errorLine1="    &lt;plurals name=&quot;time_difference_words_days&quot; formatted=&quot;false&quot; msgid=&quot;345557497041553025&quot;>"
-        errorLine2="    ^">
-        <location
-            file="src/main/res/values-sk/complication_strings.xml"
-            line="24"
-            column="5"/>
-    </issue>
-
-    <issue
-        id="UnusedQuantity"
-        message="For language &quot;fr&quot; (French) the following quantities are not relevant: `many`"
-        errorLine1="    &lt;plurals name=&quot;time_difference_words_hours&quot; formatted=&quot;false&quot; msgid=&quot;2990178439049007198&quot;>"
-        errorLine2="    ^">
-        <location
-            file="src/main/res/values-fr-rCA/complication_strings.xml"
-            line="26"
-            column="5"/>
-    </issue>
-
-    <issue
-        id="UnusedQuantity"
-        message="For language &quot;fr&quot; (French) the following quantities are not relevant: `many`"
-        errorLine1="    &lt;plurals name=&quot;time_difference_words_hours&quot; formatted=&quot;false&quot; msgid=&quot;2990178439049007198&quot;>"
-        errorLine2="    ^">
-        <location
-            file="src/main/res/values-fr/complication_strings.xml"
-            line="26"
-            column="5"/>
-    </issue>
-
-    <issue
-        id="UnusedQuantity"
-        message="For language &quot;in&quot; (Indonesian) the following quantities are not relevant: `one`"
-        errorLine1="    &lt;plurals name=&quot;time_difference_words_minutes&quot; formatted=&quot;false&quot; msgid=&quot;9081188175463984403&quot;>"
-        errorLine2="    ^">
-        <location
-            file="src/main/res/values-in/complication_strings.xml"
-            line="26"
-            column="5"/>
-    </issue>
-
-    <issue
-        id="UnusedQuantity"
-        message="For language &quot;ja&quot; (Japanese) the following quantities are not relevant: `one`"
-        errorLine1="    &lt;plurals name=&quot;time_difference_words_minutes&quot; formatted=&quot;false&quot; msgid=&quot;9081188175463984403&quot;>"
-        errorLine2="    ^">
-        <location
-            file="src/main/res/values-ja/complication_strings.xml"
-            line="26"
-            column="5"/>
-    </issue>
-
-    <issue
-        id="UnusedQuantity"
-        message="For language &quot;km&quot; (Khmer) the following quantities are not relevant: `one`"
-        errorLine1="    &lt;plurals name=&quot;time_difference_words_minutes&quot; formatted=&quot;false&quot; msgid=&quot;9081188175463984403&quot;>"
-        errorLine2="    ^">
-        <location
-            file="src/main/res/values-km/complication_strings.xml"
-            line="26"
-            column="5"/>
-    </issue>
-
-    <issue
-        id="UnusedQuantity"
-        message="For language &quot;ko&quot; (Korean) the following quantities are not relevant: `one`"
-        errorLine1="    &lt;plurals name=&quot;time_difference_words_minutes&quot; formatted=&quot;false&quot; msgid=&quot;9081188175463984403&quot;>"
-        errorLine2="    ^">
-        <location
-            file="src/main/res/values-ko/complication_strings.xml"
-            line="26"
-            column="5"/>
-    </issue>
-
-    <issue
-        id="UnusedQuantity"
-        message="For language &quot;lo&quot; (Lao) the following quantities are not relevant: `one`"
-        errorLine1="    &lt;plurals name=&quot;time_difference_words_minutes&quot; formatted=&quot;false&quot; msgid=&quot;9081188175463984403&quot;>"
-        errorLine2="    ^">
-        <location
-            file="src/main/res/values-lo/complication_strings.xml"
-            line="26"
-            column="5"/>
-    </issue>
-
-    <issue
-        id="UnusedQuantity"
-        message="For language &quot;ms&quot; (Malay) the following quantities are not relevant: `one`"
-        errorLine1="    &lt;plurals name=&quot;time_difference_words_minutes&quot; formatted=&quot;false&quot; msgid=&quot;9081188175463984403&quot;>"
-        errorLine2="    ^">
-        <location
-            file="src/main/res/values-ms/complication_strings.xml"
-            line="26"
-            column="5"/>
-    </issue>
-
-    <issue
-        id="UnusedQuantity"
-        message="For language &quot;my&quot; (Burmese) the following quantities are not relevant: `one`"
-        errorLine1="    &lt;plurals name=&quot;time_difference_words_minutes&quot; formatted=&quot;false&quot; msgid=&quot;9081188175463984403&quot;>"
-        errorLine2="    ^">
-        <location
-            file="src/main/res/values-my/complication_strings.xml"
-            line="26"
-            column="5"/>
-    </issue>
-
-    <issue
-        id="UnusedQuantity"
-        message="For language &quot;th&quot; (Thai) the following quantities are not relevant: `one`"
-        errorLine1="    &lt;plurals name=&quot;time_difference_words_minutes&quot; formatted=&quot;false&quot; msgid=&quot;9081188175463984403&quot;>"
-        errorLine2="    ^">
-        <location
-            file="src/main/res/values-th/complication_strings.xml"
-            line="26"
-            column="5"/>
-    </issue>
-
-    <issue
-        id="UnusedQuantity"
-        message="For language &quot;vi&quot; (Vietnamese) the following quantities are not relevant: `one`"
-        errorLine1="    &lt;plurals name=&quot;time_difference_words_minutes&quot; formatted=&quot;false&quot; msgid=&quot;9081188175463984403&quot;>"
-        errorLine2="    ^">
-        <location
-            file="src/main/res/values-vi/complication_strings.xml"
-            line="26"
-            column="5"/>
-    </issue>
-
-    <issue
-        id="UnusedQuantity"
-        message="For language &quot;zh&quot; (Chinese) the following quantities are not relevant: `one`"
-        errorLine1="    &lt;plurals name=&quot;time_difference_words_minutes&quot; formatted=&quot;false&quot; msgid=&quot;9081188175463984403&quot;>"
-        errorLine2="    ^">
-        <location
-            file="src/main/res/values-zh-rCN/complication_strings.xml"
-            line="26"
-            column="5"/>
-    </issue>
-
-    <issue
-        id="UnusedQuantity"
-        message="For language &quot;zh&quot; (Chinese) the following quantities are not relevant: `one`"
-        errorLine1="    &lt;plurals name=&quot;time_difference_words_minutes&quot; formatted=&quot;false&quot; msgid=&quot;9081188175463984403&quot;>"
-        errorLine2="    ^">
-        <location
-            file="src/main/res/values-zh-rHK/complication_strings.xml"
-            line="26"
-            column="5"/>
-    </issue>
-
-    <issue
-        id="UnusedQuantity"
-        message="For language &quot;zh&quot; (Chinese) the following quantities are not relevant: `one`"
-        errorLine1="    &lt;plurals name=&quot;time_difference_words_minutes&quot; formatted=&quot;false&quot; msgid=&quot;9081188175463984403&quot;>"
-        errorLine2="    ^">
-        <location
-            file="src/main/res/values-zh-rTW/complication_strings.xml"
-            line="26"
-            column="5"/>
-    </issue>
-
-    <issue
-        id="UnusedQuantity"
-        message="For language &quot;cs&quot; (Czech) the following quantities are not relevant: `many`"
-        errorLine1="    &lt;plurals name=&quot;time_difference_words_hours&quot; formatted=&quot;false&quot; msgid=&quot;2990178439049007198&quot;>"
-        errorLine2="    ^">
-        <location
-            file="src/main/res/values-cs/complication_strings.xml"
-            line="30"
-            column="5"/>
-    </issue>
-
-    <issue
-        id="UnusedQuantity"
-        message="For language &quot;lt&quot; (Lithuanian) the following quantities are not relevant: `many`"
-        errorLine1="    &lt;plurals name=&quot;time_difference_words_hours&quot; formatted=&quot;false&quot; msgid=&quot;2990178439049007198&quot;>"
-        errorLine2="    ^">
-        <location
-            file="src/main/res/values-lt/complication_strings.xml"
-            line="30"
-            column="5"/>
-    </issue>
-
-    <issue
-        id="UnusedQuantity"
-        message="For language &quot;sk&quot; (Slovak) the following quantities are not relevant: `many`"
-        errorLine1="    &lt;plurals name=&quot;time_difference_words_hours&quot; formatted=&quot;false&quot; msgid=&quot;2990178439049007198&quot;>"
-        errorLine2="    ^">
-        <location
-            file="src/main/res/values-sk/complication_strings.xml"
-            line="30"
-            column="5"/>
-    </issue>
-
-    <issue
-        id="UnusedQuantity"
-        message="For language &quot;fr&quot; (French) the following quantities are not relevant: `many`"
-        errorLine1="    &lt;plurals name=&quot;time_difference_words_minutes&quot; formatted=&quot;false&quot; msgid=&quot;9081188175463984403&quot;>"
-        errorLine2="    ^">
-        <location
-            file="src/main/res/values-fr-rCA/complication_strings.xml"
-            line="31"
-            column="5"/>
-    </issue>
-
-    <issue
-        id="UnusedQuantity"
-        message="For language &quot;fr&quot; (French) the following quantities are not relevant: `many`"
-        errorLine1="    &lt;plurals name=&quot;time_difference_words_minutes&quot; formatted=&quot;false&quot; msgid=&quot;9081188175463984403&quot;>"
-        errorLine2="    ^">
-        <location
-            file="src/main/res/values-fr/complication_strings.xml"
-            line="31"
-            column="5"/>
-    </issue>
-
-    <issue
-        id="UnusedQuantity"
-        message="For language &quot;cs&quot; (Czech) the following quantities are not relevant: `many`"
-        errorLine1="    &lt;plurals name=&quot;time_difference_words_minutes&quot; formatted=&quot;false&quot; msgid=&quot;9081188175463984403&quot;>"
-        errorLine2="    ^">
-        <location
-            file="src/main/res/values-cs/complication_strings.xml"
-            line="36"
-            column="5"/>
-    </issue>
-
-    <issue
-        id="UnusedQuantity"
-        message="For language &quot;lt&quot; (Lithuanian) the following quantities are not relevant: `many`"
-        errorLine1="    &lt;plurals name=&quot;time_difference_words_minutes&quot; formatted=&quot;false&quot; msgid=&quot;9081188175463984403&quot;>"
-        errorLine2="    ^">
-        <location
-            file="src/main/res/values-lt/complication_strings.xml"
-            line="36"
-            column="5"/>
-    </issue>
-
-    <issue
-        id="UnusedQuantity"
-        message="For language &quot;sk&quot; (Slovak) the following quantities are not relevant: `many`"
-        errorLine1="    &lt;plurals name=&quot;time_difference_words_minutes&quot; formatted=&quot;false&quot; msgid=&quot;9081188175463984403&quot;>"
-        errorLine2="    ^">
-        <location
-            file="src/main/res/values-sk/complication_strings.xml"
-            line="36"
-            column="5"/>
-    </issue>
-
-=======
->>>>>>> 27ef29da
 </issues>