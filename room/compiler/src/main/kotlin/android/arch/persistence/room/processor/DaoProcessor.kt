--- conflicted
+++ resolved
@@ -110,16 +110,10 @@
                     executableElement = it).process()
         } ?: emptyList()
 
-<<<<<<< HEAD
-        val transactionMethods = allMembers.filter {
-            it.hasAnnotation(Transaction::class)
-                    && it.kind == ElementKind.METHOD
-=======
         val transactionMethods = allMembers.filter { member ->
             member.hasAnnotation(Transaction::class)
                     && member.kind == ElementKind.METHOD
                     && PROCESSED_ANNOTATIONS.none { member.hasAnnotation(it) }
->>>>>>> b6838fd2
             // TODO: Exclude abstract methods and let @Query handle that case
         }.map {
             TransactionMethodProcessor(
