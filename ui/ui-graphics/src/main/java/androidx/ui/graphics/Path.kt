/*
 * Copyright 2020 The Android Open Source Project
 *
 * Licensed under the Apache License, Version 2.0 (the "License");
 * you may not use this file except in compliance with the License.
 * You may obtain a copy of the License at
 *
 *      http://www.apache.org/licenses/LICENSE-2.0
 *
 * Unless required by applicable law or agreed to in writing, software
 * distributed under the License is distributed on an "AS IS" BASIS,
 * WITHOUT WARRANTIES OR CONDITIONS OF ANY KIND, either express or implied.
 * See the License for the specific language governing permissions and
 * limitations under the License.
 */

package androidx.ui.graphics

import androidx.ui.geometry.Offset
import androidx.ui.geometry.RRect
import androidx.ui.geometry.Rect
import androidx.ui.graphics.vectormath.degrees

/* expect class */ interface Path {

    /**
     * Determines how the interior of this path is calculated.
     *
     * Defaults to the non-zero winding rule, [PathFillType.nonZero].
     */
    var fillType: PathFillType

    /**
     * Returns the path's convexity, as defined by the content of the path.
     *
     * A path is convex if it has a single contour, and only ever curves in a
     * single direction.
     *
     * This function will calculate the convexity of the path from its control
     * points, and cache the result.
     */
    val isConvex: Boolean

    /**
     * Returns true if the path is empty (contains no lines or curves)
     *
     * @return true if the path is empty (contains no lines or curves)
     */
    val isEmpty: Boolean

    /**
     * Starts a new subpath at the given coordinate
     */
    fun moveTo(dx: Float, dy: Float)

    /**
     * Starts a new subpath at the given offset from the current point
     */
    fun relativeMoveTo(dx: Float, dy: Float)

    /**
     * Adds a straight line segment from the current point to the given point
     */
    fun lineTo(dx: Float, dy: Float)

    /**
     * Adds a straight line segment from the current point to the point
     * at the given offset from the current point.
     */
    fun relativeLineTo(dx: Float, dy: Float)

    /**
     * Adds a quadratic bezier segment that curves from the current
     * point to the given point (x2,y2), using the control point
     * (x1,y1).
     */
    fun quadraticBezierTo(x1: Float, y1: Float, x2: Float, y2: Float)

    /**
     * Adds a quadratic bezier segment that curves from the current
     * point to the point at the offset (x2,y2) from the current point,
     * using the control point at the offset (x1,y1) from the current
     * point.
     */
    fun relativeQuadraticBezierTo(x1: Float, y1: Float, x2: Float, y2: Float)

    /**
     * Adds a cubic bezier segment that curves from the current point
     * to the given point (x3,y3), using the control points (x1,y1) and
     * (x2,y2).
     */
    fun cubicTo(x1: Float, y1: Float, x2: Float, y2: Float, x3: Float, y3: Float)

    /**
     * Adds a cubic bezier segment that curves from the current point
     * to the point at the offset (x3,y3) from the current point, using
     * the control points at the offsets (x1,y1) and (x2,y2) from the
     * current point.
     */
    fun relativeCubicTo(x1: Float, y1: Float, x2: Float, y2: Float, x3: Float, y3: Float)

    /**
     * If the [forceMoveTo] argument is false, adds a straight line
     * segment and an arc segment.
     *
     * If the [forceMoveTo] argument is true, starts a new subpath
     * consisting of an arc segment.
     *
     * In either case, the arc segment consists of the arc that follows
     * the edge of the oval bounded by the given rectangle, from
     * startAngle radians around the oval up to startAngle + sweepAngle
     * radians around the oval, with zero radians being the point on
     * the right hand side of the oval that crosses the horizontal line
     * that intersects the center of the rectangle and with positive
     * angles going clockwise around the oval.
     *
     * The line segment added if `forceMoveTo` is false starts at the
     * current point and ends at the start of the arc.
     */
    fun arcToRad(
        rect: Rect,
        startAngleRadians: Float,
        sweepAngleRadians: Float,
        forceMoveTo: Boolean
    ) {
        arcTo(rect, degrees(startAngleRadians), degrees(sweepAngleRadians), forceMoveTo)
    }

    /**
     * If the [forceMoveTo] argument is false, adds a straight line
     * segment and an arc segment.
     *
     * If the [forceMoveTo] argument is true, starts a new subpath
     * consisting of an arc segment.
     *
     * In either case, the arc segment consists of the arc that follows
     * the edge of the oval bounded by the given rectangle, from
     * startAngle degrees around the oval up to startAngle + sweepAngle
     * degrees around the oval, with zero degrees being the point on
     * the right hand side of the oval that crosses the horizontal line
     * that intersects the center of the rectangle and with positive
     * angles going clockwise around the oval.
     *
     * The line segment added if `forceMoveTo` is false starts at the
     * current point and ends at the start of the arc.
     */
    fun arcTo(
        rect: Rect,
        startAngleDegrees: Float,
        sweepAngleDegrees: Float,
        forceMoveTo: Boolean
    )

    /**
     * Adds a new subpath that consists of four lines that outline the
     * given rectangle.
     */
    fun addRect(rect: Rect)

    /**
     * Adds a new subpath that consists of a curve that forms the
     * ellipse that fills the given rectangle.
     *
     * To add a circle, pass an appropriate rectangle as `oval`. [Rect.fromCircle]
     * can be used to easily describe the circle's center [Offset] and radius.
     */
    fun addOval(oval: Rect)

    /**
     * Adds a new subpath with one arc segment that consists of the arc
     * that follows the edge of the oval bounded by the given
     * rectangle, from startAngle radians around the oval up to
     * startAngle + sweepAngle radians around the oval, with zero
     * radians being the point on the right hand side of the oval that
     * crosses the horizontal line that intersects the center of the
     * rectangle and with positive angles going clockwise around the
     * oval.
     */
    fun addArcRad(oval: Rect, startAngleRadians: Float, sweepAngleRadians: Float)

    /**
     * Adds a new subpath with one arc segment that consists of the arc
     * that follows the edge of the oval bounded by the given
     * rectangle, from startAngle degrees around the oval up to
     * startAngle + sweepAngle degrees around the oval, with zero
     * degrees being the point on the right hand side of the oval that
     * crosses the horizontal line that intersects the center of the
     * rectangle and with positive angles going clockwise around the
     * oval.
     */
    fun addArc(oval: Rect, startAngleDegrees: Float, sweepAngleDegrees: Float)

    /**
     * Add a round rectangle shape to the path from the given [RRect]
     */
    fun addRRect(rrect: RRect)

    /**
     * Adds a new subpath that consists of the given `path` offset by the given
     * `offset`.
     *
     * If `matrix4` is specified, the path will be transformed by this matrix
     * after the matrix is translated by the given offset. The matrix is a 4x4
     * matrix stored in column major order.
     */
    fun addPath(path: Path, offset: Offset = Offset.zero)

    /**
     * Closes the last subpath, as if a straight line had been drawn
     * from the current point to the first point of the subpath.
     */
    fun close()

    /**
     * Clears the [Path] object of all subpaths, returning it to the
     * same state it had when it was created. The _current point_ is
     * reset to the origin.
     */
    fun reset()

    /**
     * Translates all the segments of every subpath by the given offset.
     */
    fun shift(offset: Offset)

    /**
     * Compute the bounds of the control points of the path, and write the
     * answer into bounds. If the path contains 0 or 1 points, the bounds is
     * set to (0,0,0,0)
     */
    fun getBounds(): Rect

    /**
     * Set this path to the result of applying the Op to the two specified paths.
     * The resulting path will be constructed from non-overlapping contours.
     * The curve order is reduced where possible so that cubics may be turned
     * into quadratics, and quadratics maybe turned into lines.
     *
     * @param path1 The first operand (for difference, the minuend)
     * @param path2 The second operand (for difference, the subtrahend)
     *
     * @return True if operation succeeded, false otherwise and this path remains unmodified.
     */
    fun op(
        path1: Path,
        path2: Path,
        operation: PathOperation
    ): Boolean

    companion object {
        /**
         * Combines the two paths according to the manner specified by the given
         * `operation`.
         *
         * The resulting path will be constructed from non-overlapping contours. The
         * curve order is reduced where possible so that cubics may be turned into
         * quadratics, and quadratics maybe turned into lines.
         *
         * Throws [IllegalArgumentException] as Android framework does not support this API
         */
        fun combine(
            operation: PathOperation,
            path1: Path,
            path2: Path
        ): Path {
            val path = Path()

            if (path.op(path1, path2, operation)) {
                return path
            }
            throw IllegalArgumentException("Path.combine() failed.  This may be due an invalid " +
                    "path; in particular, check for NaN values.")
<<<<<<< HEAD
            // TODO(njawad) where do we put Dart's StateError or equivalent?
            // throw StateError('Path.combine() failed.  This may be due an invalid path;
            // in particular, check for NaN values.');
        }
    }

    // Wrapper around _op method to avoid synthetic accessor in companion combine method
    fun op(
        path1: Path,
        path2: Path,
        operation: PathOperation
    ): Boolean {
        return _op(path1, path2, operation)
    }

    private fun _op(
        path1: Path,
        path2: Path,
        operation: PathOperation
    ): Boolean {
        // TODO(shepshapard): Our current min SDK is 21, so this check shouldn't be needed.
//        if (Build.VERSION.SDK_INT >= Build.VERSION_CODES.KITKAT) {
            val op = when (operation) {
                PathOperation.difference -> android.graphics.Path.Op.DIFFERENCE
                PathOperation.intersect -> android.graphics.Path.Op.INTERSECT
                PathOperation.reverseDifference -> android.graphics.Path.Op.REVERSE_DIFFERENCE
                PathOperation.union -> android.graphics.Path.Op.UNION
                else -> android.graphics.Path.Op.XOR
            }
            return internalPath.op(path1.toFrameworkPath(), path2.toFrameworkPath(), op)
//        } else {
//            return false
//        }
    }

    // TODO(njawad) figure out equivalent for PathMetrics for the framework based in Path
//
//    // / Creates a [PathMetrics] object for this path.
//    // /
//    // / If `forceClosed` is set to true, the contours of the path will be measured
//    // / as if they had been closed, even if they were not explicitly closed.
//    PathMetrics computeMetrics({bool forceClosed: false}) {
//        return new PathMetrics._(this, forceClosed);
//    }

    /**
     * Returns the path's convexity, as defined by the content of the path.
     *
     * A path is convex if it has a single contour, and only ever curves in a
     * single direction.
     *
     * This function will calculate the convexity of the path from its control
     * points, and cache the result.
     */
    @get:Suppress("DEPRECATION")
    val isConvex: Boolean get() = internalPath.isConvex

    /**
     * Returns true if the path is empty (contains no lines or curves)
     */
    val isEmpty: Boolean get() = internalPath.isEmpty

    private fun _rectIsValid(rect: Rect): Boolean {
        check(Float.NaN != rect.left) {
            "Rect.left is NaN"
=======
>>>>>>> 5794210f
        }
    }
}<|MERGE_RESOLUTION|>--- conflicted
+++ resolved
@@ -270,74 +270,6 @@
             }
             throw IllegalArgumentException("Path.combine() failed.  This may be due an invalid " +
                     "path; in particular, check for NaN values.")
-<<<<<<< HEAD
-            // TODO(njawad) where do we put Dart's StateError or equivalent?
-            // throw StateError('Path.combine() failed.  This may be due an invalid path;
-            // in particular, check for NaN values.');
-        }
-    }
-
-    // Wrapper around _op method to avoid synthetic accessor in companion combine method
-    fun op(
-        path1: Path,
-        path2: Path,
-        operation: PathOperation
-    ): Boolean {
-        return _op(path1, path2, operation)
-    }
-
-    private fun _op(
-        path1: Path,
-        path2: Path,
-        operation: PathOperation
-    ): Boolean {
-        // TODO(shepshapard): Our current min SDK is 21, so this check shouldn't be needed.
-//        if (Build.VERSION.SDK_INT >= Build.VERSION_CODES.KITKAT) {
-            val op = when (operation) {
-                PathOperation.difference -> android.graphics.Path.Op.DIFFERENCE
-                PathOperation.intersect -> android.graphics.Path.Op.INTERSECT
-                PathOperation.reverseDifference -> android.graphics.Path.Op.REVERSE_DIFFERENCE
-                PathOperation.union -> android.graphics.Path.Op.UNION
-                else -> android.graphics.Path.Op.XOR
-            }
-            return internalPath.op(path1.toFrameworkPath(), path2.toFrameworkPath(), op)
-//        } else {
-//            return false
-//        }
-    }
-
-    // TODO(njawad) figure out equivalent for PathMetrics for the framework based in Path
-//
-//    // / Creates a [PathMetrics] object for this path.
-//    // /
-//    // / If `forceClosed` is set to true, the contours of the path will be measured
-//    // / as if they had been closed, even if they were not explicitly closed.
-//    PathMetrics computeMetrics({bool forceClosed: false}) {
-//        return new PathMetrics._(this, forceClosed);
-//    }
-
-    /**
-     * Returns the path's convexity, as defined by the content of the path.
-     *
-     * A path is convex if it has a single contour, and only ever curves in a
-     * single direction.
-     *
-     * This function will calculate the convexity of the path from its control
-     * points, and cache the result.
-     */
-    @get:Suppress("DEPRECATION")
-    val isConvex: Boolean get() = internalPath.isConvex
-
-    /**
-     * Returns true if the path is empty (contains no lines or curves)
-     */
-    val isEmpty: Boolean get() = internalPath.isEmpty
-
-    private fun _rectIsValid(rect: Rect): Boolean {
-        check(Float.NaN != rect.left) {
-            "Rect.left is NaN"
-=======
->>>>>>> 5794210f
         }
     }
 }