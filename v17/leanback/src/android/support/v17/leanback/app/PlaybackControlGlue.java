--- conflicted
+++ resolved
@@ -29,12 +29,6 @@
 import android.view.KeyEvent;
 import android.view.View;
 
-<<<<<<< HEAD
-import java.lang.ref.WeakReference;
-
-
-=======
->>>>>>> 20bd2d02
 /**
  * A helper class for managing a {@link android.support.v17.leanback.widget.PlaybackControlsRow}
  * and {@link PlaybackGlueHost} that implements a
@@ -88,44 +82,6 @@
         android.support.v17.leanback.media.PlaybackControlGlue {
 
     OnItemViewClickedListener mExternalOnItemViewClickedListener;
-<<<<<<< HEAD
-    private int mPlaybackSpeed = PLAYBACK_SPEED_NORMAL;
-    private boolean mFadeWhenPlaying = true;
-
-    static class UpdatePlaybackStateHandler extends Handler {
-        @Override
-        public void handleMessage(Message msg) {
-            if (msg.what == MSG_UPDATE_PLAYBACK_STATE) {
-                PlaybackControlGlue glue = ((WeakReference<PlaybackControlGlue>) msg.obj).get();
-                if (glue != null) {
-                    glue.updatePlaybackState();
-                }
-            }
-        }
-    }
-
-    final static Handler sHandler = new UpdatePlaybackStateHandler();
-
-    final WeakReference<PlaybackControlGlue> mGlueWeakReference =  new WeakReference(this);
-
-    private final OnItemViewClickedListener mOnItemViewClickedListener =
-            new OnItemViewClickedListener() {
-        @Override
-        public void onItemClicked(Presenter.ViewHolder viewHolder, Object object,
-                                  RowPresenter.ViewHolder viewHolder2, Row row) {
-            if (DEBUG) Log.v(TAG, "onItemClicked " + object);
-            boolean handled = false;
-            if (object instanceof Action) {
-                handled = dispatchAction((Action) object, null);
-            }
-            if (!handled && mExternalOnItemViewClickedListener != null) {
-                mExternalOnItemViewClickedListener.onItemClicked(viewHolder, object,
-                        viewHolder2, row);
-            }
-        }
-    };
-=======
->>>>>>> 20bd2d02
 
     /**
      * Constructor for the glue.
@@ -306,205 +262,6 @@
      * @deprecated Use
      * {@link PlaybackGlueHost#setOnKeyInterceptListener(View.OnKeyListener)}.
      */
-<<<<<<< HEAD
-    boolean dispatchAction(Action action, KeyEvent keyEvent) {
-        boolean handled = false;
-        if (action == mPlayPauseAction) {
-            boolean canPlay = keyEvent == null ||
-                    keyEvent.getKeyCode() == KeyEvent.KEYCODE_MEDIA_PLAY_PAUSE ||
-                    keyEvent.getKeyCode() == KeyEvent.KEYCODE_MEDIA_PLAY;
-            boolean canPause = keyEvent == null ||
-                    keyEvent.getKeyCode() == KeyEvent.KEYCODE_MEDIA_PLAY_PAUSE ||
-                    keyEvent.getKeyCode() == KeyEvent.KEYCODE_MEDIA_PAUSE;
-            //            PLAY_PAUSE    PLAY      PAUSE
-            // playing    paused                  paused
-            // paused     playing       playing
-            // ff/rw      playing       playing   paused
-            if (canPause &&
-                (canPlay ? mPlaybackSpeed == PLAYBACK_SPEED_NORMAL :
-                        mPlaybackSpeed != PLAYBACK_SPEED_PAUSED)) {
-                mPlaybackSpeed = PLAYBACK_SPEED_PAUSED;
-                pausePlayback();
-            } else if (canPlay && mPlaybackSpeed != PLAYBACK_SPEED_NORMAL) {
-                mPlaybackSpeed = PLAYBACK_SPEED_NORMAL;
-                startPlayback(mPlaybackSpeed);
-            }
-            updatePlaybackStatusAfterUserAction();
-            handled = true;
-        } else if (action == mSkipNextAction) {
-            skipToNext();
-            handled = true;
-        } else if (action == mSkipPreviousAction) {
-            skipToPrevious();
-            handled = true;
-        } else if (action == mFastForwardAction) {
-            if (mPlaybackSpeed < getMaxForwardSpeedId()) {
-                switch (mPlaybackSpeed) {
-                    case PLAYBACK_SPEED_FAST_L0:
-                    case PLAYBACK_SPEED_FAST_L1:
-                    case PLAYBACK_SPEED_FAST_L2:
-                    case PLAYBACK_SPEED_FAST_L3:
-                        mPlaybackSpeed++;
-                        break;
-                    default:
-                        mPlaybackSpeed = PLAYBACK_SPEED_FAST_L0;
-                        break;
-                }
-                startPlayback(mPlaybackSpeed);
-                updatePlaybackStatusAfterUserAction();
-            }
-            handled = true;
-        } else if (action == mRewindAction) {
-            if (mPlaybackSpeed > -getMaxRewindSpeedId()) {
-                switch (mPlaybackSpeed) {
-                    case -PLAYBACK_SPEED_FAST_L0:
-                    case -PLAYBACK_SPEED_FAST_L1:
-                    case -PLAYBACK_SPEED_FAST_L2:
-                    case -PLAYBACK_SPEED_FAST_L3:
-                        mPlaybackSpeed--;
-                        break;
-                    default:
-                        mPlaybackSpeed = -PLAYBACK_SPEED_FAST_L0;
-                        break;
-                }
-                startPlayback(mPlaybackSpeed);
-                updatePlaybackStatusAfterUserAction();
-            }
-            handled = true;
-        }
-        return handled;
-    }
-
-    private int getMaxForwardSpeedId() {
-        return PLAYBACK_SPEED_FAST_L0 + (mFastForwardSpeeds.length - 1);
-    }
-
-    private int getMaxRewindSpeedId() {
-        return PLAYBACK_SPEED_FAST_L0 + (mRewindSpeeds.length - 1);
-    }
-
-    private void updateControlsRow() {
-        updateRowMetadata();
-        sHandler.removeMessages(MSG_UPDATE_PLAYBACK_STATE, mGlueWeakReference);
-        updatePlaybackState();
-    }
-
-    private void updatePlaybackStatusAfterUserAction() {
-        updatePlaybackState(mPlaybackSpeed);
-        // Sync playback state after a delay
-        sHandler.removeMessages(MSG_UPDATE_PLAYBACK_STATE, mGlueWeakReference);
-        sHandler.sendMessageDelayed(sHandler.obtainMessage(MSG_UPDATE_PLAYBACK_STATE,
-                mGlueWeakReference), UPDATE_PLAYBACK_STATE_DELAY_MS);
-    }
-
-    private void updateRowMetadata() {
-        if (mControlsRow == null) {
-            return;
-        }
-
-        if (DEBUG) Log.v(TAG, "updateRowMetadata hasValidMedia " + hasValidMedia());
-
-        if (!hasValidMedia()) {
-            mControlsRow.setImageDrawable(null);
-            mControlsRow.setTotalTime(0);
-            mControlsRow.setCurrentTime(0);
-        } else {
-            mControlsRow.setImageDrawable(getMediaArt());
-            mControlsRow.setTotalTime(getMediaDuration());
-            mControlsRow.setCurrentTime(getCurrentPosition());
-        }
-
-        onRowChanged(mControlsRow);
-    }
-
-    void updatePlaybackState() {
-        if (hasValidMedia()) {
-            mPlaybackSpeed = getCurrentSpeedId();
-            updatePlaybackState(mPlaybackSpeed);
-        }
-    }
-
-    private void updatePlaybackState(int playbackSpeed) {
-        if (mControlsRow == null) {
-            return;
-        }
-
-        final long actions = getSupportedActions();
-        if ((actions & ACTION_SKIP_TO_PREVIOUS) != 0) {
-            if (mSkipPreviousAction == null) {
-                mSkipPreviousAction = new PlaybackControlsRow.SkipPreviousAction(mContext);
-            }
-            mPrimaryActionsAdapter.set(ACTION_SKIP_TO_PREVIOUS, mSkipPreviousAction);
-        } else {
-            mPrimaryActionsAdapter.clear(ACTION_SKIP_TO_PREVIOUS);
-            mSkipPreviousAction = null;
-        }
-        if ((actions & ACTION_REWIND) != 0) {
-            if (mRewindAction == null) {
-                mRewindAction = new PlaybackControlsRow.RewindAction(mContext,
-                        mRewindSpeeds.length);
-            }
-            mPrimaryActionsAdapter.set(ACTION_REWIND, mRewindAction);
-        } else {
-            mPrimaryActionsAdapter.clear(ACTION_REWIND);
-            mRewindAction = null;
-        }
-        if ((actions & ACTION_PLAY_PAUSE) != 0) {
-            if (mPlayPauseAction == null) {
-                mPlayPauseAction = new PlaybackControlsRow.PlayPauseAction(mContext);
-            }
-            mPrimaryActionsAdapter.set(ACTION_PLAY_PAUSE, mPlayPauseAction);
-        } else {
-            mPrimaryActionsAdapter.clear(ACTION_PLAY_PAUSE);
-            mPlayPauseAction = null;
-        }
-        if ((actions & ACTION_FAST_FORWARD) != 0) {
-            if (mFastForwardAction == null) {
-                mFastForwardAction = new PlaybackControlsRow.FastForwardAction(mContext,
-                        mFastForwardSpeeds.length);
-            }
-            mPrimaryActionsAdapter.set(ACTION_FAST_FORWARD, mFastForwardAction);
-        } else {
-            mPrimaryActionsAdapter.clear(ACTION_FAST_FORWARD);
-            mFastForwardAction = null;
-        }
-        if ((actions & ACTION_SKIP_TO_NEXT) != 0) {
-            if (mSkipNextAction == null) {
-                mSkipNextAction = new PlaybackControlsRow.SkipNextAction(mContext);
-            }
-            mPrimaryActionsAdapter.set(ACTION_SKIP_TO_NEXT, mSkipNextAction);
-        } else {
-            mPrimaryActionsAdapter.clear(ACTION_SKIP_TO_NEXT);
-            mSkipNextAction = null;
-        }
-
-        if (mFastForwardAction != null) {
-            int index = 0;
-            if (playbackSpeed >= PLAYBACK_SPEED_FAST_L0) {
-                index = playbackSpeed - PLAYBACK_SPEED_FAST_L0 + 1;
-            }
-            if (mFastForwardAction.getIndex() != index) {
-                mFastForwardAction.setIndex(index);
-                notifyItemChanged(mPrimaryActionsAdapter, mFastForwardAction);
-            }
-        }
-        if (mRewindAction != null) {
-            int index = 0;
-            if (playbackSpeed <= -PLAYBACK_SPEED_FAST_L0) {
-                index = -playbackSpeed - PLAYBACK_SPEED_FAST_L0 + 1;
-            }
-            if (mRewindAction.getIndex() != index) {
-                mRewindAction.setIndex(index);
-                notifyItemChanged(mPrimaryActionsAdapter, mRewindAction);
-            }
-        }
-
-        if (playbackSpeed == PLAYBACK_SPEED_PAUSED) {
-            updateProgress();
-            enableProgressUpdating(false);
-        } else {
-            enableProgressUpdating(true);
-=======
     @Deprecated
     public interface InputEventHandler {
         /**
@@ -522,7 +279,6 @@
 
         public PlaybackGlueHostOld(PlaybackOverlayFragment fragment) {
             mFragment = fragment;
->>>>>>> 20bd2d02
         }
 
         @Override
@@ -566,119 +322,9 @@
             mFragment.setHostCallback(callback);
         }
 
-<<<<<<< HEAD
-    /**
-     * Returns true if there is a valid media item.
-     */
-    public abstract boolean hasValidMedia();
-
-    /**
-     * Returns true if media is currently playing.
-     */
-    public abstract boolean isMediaPlaying();
-
-    /**
-     * Returns the title of the media item.
-     */
-    public abstract CharSequence getMediaTitle();
-
-    /**
-     * Returns the subtitle of the media item.
-     */
-    public abstract CharSequence getMediaSubtitle();
-
-    /**
-     * Returns the duration of the media item in milliseconds.
-     */
-    public abstract int getMediaDuration();
-
-    /**
-     * Returns a bitmap of the art for the media item.
-     */
-    public abstract Drawable getMediaArt();
-
-    /**
-     * Returns a bitmask of actions supported by the media player.
-     */
-    public abstract long getSupportedActions();
-
-    /**
-     * Returns the current playback speed.  When playing normally,
-     * {@link #PLAYBACK_SPEED_NORMAL} should be returned.
-     */
-    public abstract int getCurrentSpeedId();
-
-    /**
-     * Returns the current position of the media item in milliseconds.
-     */
-    public abstract int getCurrentPosition();
-
-    /**
-     * Start playback at the given speed.
-     * @param speed The desired playback speed.  For normal playback this will be
-     *              {@link #PLAYBACK_SPEED_NORMAL}; higher positive values for fast forward,
-     *              and negative values for rewind.
-     */
-    protected abstract void startPlayback(int speed);
-
-    /**
-     * Pause playback.
-     */
-    protected abstract void pausePlayback();
-
-    /**
-     * Skip to the next track.
-     */
-    protected abstract void skipToNext();
-
-    /**
-     * Skip to the previous track.
-     */
-    protected abstract void skipToPrevious();
-
-    /**
-     * Invoked when the playback controls row has changed.  The adapter containing this row
-     * should be notified.
-     */
-    protected abstract void onRowChanged(PlaybackControlsRow row);
-
-    /**
-     * Creates the primary action adapter.  May be overridden to add additional primary
-     * actions to the adapter.
-     */
-    protected SparseArrayObjectAdapter createPrimaryActionsAdapter(
-            PresenterSelector presenterSelector) {
-        return new SparseArrayObjectAdapter(presenterSelector);
-    }
-
-    /**
-     * Must be called appropriately by a subclass when the playback state has changed.
-     * It updates the playback state displayed on the media player.
-     */
-    protected void onStateChanged() {
-        if (DEBUG) Log.v(TAG, "onStateChanged");
-        // If a pending control button update is present, delay
-        // the update until the state settles.
-        if (!hasValidMedia()) {
-            return;
-        }
-        if (sHandler.hasMessages(MSG_UPDATE_PLAYBACK_STATE, mGlueWeakReference)) {
-            sHandler.removeMessages(MSG_UPDATE_PLAYBACK_STATE, mGlueWeakReference);
-            if (getCurrentSpeedId() != mPlaybackSpeed) {
-                if (DEBUG) Log.v(TAG, "Status expectation mismatch, delaying update");
-                sHandler.sendMessageDelayed(sHandler.obtainMessage(MSG_UPDATE_PLAYBACK_STATE,
-                        mGlueWeakReference), UPDATE_PLAYBACK_STATE_DELAY_MS);
-            } else {
-                if (DEBUG) Log.v(TAG, "Update state matches expectation");
-                updatePlaybackState();
-            }
-        } else {
-            updatePlaybackState();
-=======
         @Override
         public void fadeOut() {
             mFragment.fadeOut();
->>>>>>> 20bd2d02
         }
     }
 }