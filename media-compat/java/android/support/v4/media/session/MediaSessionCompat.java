
/*
 * Copyright (C) 2014 The Android Open Source Project
 *
 * Licensed under the Apache License, Version 2.0 (the "License");
 * you may not use this file except in compliance with the License.
 * You may obtain a copy of the License at
 *
 *      http://www.apache.org/licenses/LICENSE-2.0
 *
 * Unless required by applicable law or agreed to in writing, software
 * distributed under the License is distributed on an "AS IS" BASIS,
 * WITHOUT WARRANTIES OR CONDITIONS OF ANY KIND, either express or implied.
 * See the License for the specific language governing permissions and
 * limitations under the License.
 */

package android.support.v4.media.session;

import static android.support.annotation.RestrictTo.Scope.LIBRARY_GROUP;

import android.app.Activity;
import android.app.PendingIntent;
import android.content.BroadcastReceiver;
import android.content.ComponentName;
import android.content.Context;
import android.content.Intent;
import android.media.AudioManager;
import android.net.Uri;
import android.os.Build;
import android.os.Bundle;
import android.os.Handler;
import android.os.IBinder;
import android.os.Looper;
import android.os.Message;
import android.os.Parcel;
import android.os.Parcelable;
import android.os.RemoteCallbackList;
import android.os.RemoteException;
import android.os.ResultReceiver;
import android.os.SystemClock;
import android.support.annotation.IntDef;
import android.support.annotation.RestrictTo;
import android.support.v4.app.BundleCompat;
import android.support.v4.media.MediaDescriptionCompat;
import android.support.v4.media.MediaMetadataCompat;
import android.support.v4.media.RatingCompat;
import android.support.v4.media.VolumeProviderCompat;
import android.text.TextUtils;
import android.util.Log;
import android.util.TypedValue;
import android.view.KeyEvent;

import java.lang.annotation.Retention;
import java.lang.annotation.RetentionPolicy;
import java.lang.ref.WeakReference;
import java.util.ArrayList;
import java.util.List;

/**
 * Allows interaction with media controllers, volume keys, media buttons, and
 * transport controls.
 * <p>
 * A MediaSession should be created when an app wants to publish media playback
 * information or handle media keys. In general an app only needs one session
 * for all playback, though multiple sessions can be created to provide finer
 * grain controls of media.
 * <p>
 * Once a session is created the owner of the session may pass its
 * {@link #getSessionToken() session token} to other processes to allow them to
 * create a {@link MediaControllerCompat} to interact with the session.
 * <p>
 * To receive commands, media keys, and other events a {@link Callback} must be
 * set with {@link #setCallback(Callback)}.
 * <p>
 * When an app is finished performing playback it must call {@link #release()}
 * to clean up the session and notify any controllers.
 * <p>
 * MediaSessionCompat objects are not thread safe and all calls should be made
 * from the same thread.
 * <p>
 * This is a helper for accessing features in
 * {@link android.media.session.MediaSession} introduced after API level 4 in a
 * backwards compatible fashion.
 */
public class MediaSessionCompat {
    static final String TAG = "MediaSessionCompat";

    private final MediaSessionImpl mImpl;
    private final MediaControllerCompat mController;
    private final ArrayList<OnActiveChangeListener> mActiveListeners = new ArrayList<>();

    /**
     * @hide
     */
    @RestrictTo(LIBRARY_GROUP)
    @IntDef(flag=true, value={FLAG_HANDLES_MEDIA_BUTTONS, FLAG_HANDLES_TRANSPORT_CONTROLS})
    @Retention(RetentionPolicy.SOURCE)
    public @interface SessionFlags {}

    /**
     * Set this flag on the session to indicate that it can handle media button
     * events.
     */
    public static final int FLAG_HANDLES_MEDIA_BUTTONS = 1 << 0;

    /**
     * Set this flag on the session to indicate that it handles transport
     * control commands through its {@link Callback}.
     */
    public static final int FLAG_HANDLES_TRANSPORT_CONTROLS = 1 << 1;

    /**
     * Custom action to invoke playFromUri() for the forward compatibility.
     */
    static final String ACTION_PLAY_FROM_URI =
            "android.support.v4.media.session.action.PLAY_FROM_URI";

    /**
     * Custom action to invoke prepare() for the forward compatibility.
     */
    static final String ACTION_PREPARE = "android.support.v4.media.session.action.PREPARE";

    /**
     * Custom action to invoke prepareFromMediaId() for the forward compatibility.
     */
    static final String ACTION_PREPARE_FROM_MEDIA_ID =
            "android.support.v4.media.session.action.PREPARE_FROM_MEDIA_ID";

    /**
     * Custom action to invoke prepareFromSearch() for the forward compatibility.
     */
    static final String ACTION_PREPARE_FROM_SEARCH =
            "android.support.v4.media.session.action.PREPARE_FROM_SEARCH";

    /**
     * Custom action to invoke prepareFromUri() for the forward compatibility.
     */
    static final String ACTION_PREPARE_FROM_URI =
            "android.support.v4.media.session.action.PREPARE_FROM_URI";

    /**
     * Custom action to invoke setRepeatMode() for the forward compatibility.
     */
    static final String ACTION_SET_REPEAT_MODE =
            "android.support.v4.media.session.action.SET_REPEAT_MODE";

    /**
     * Custom action to invoke setShuffleModeEnabled() for the forward compatibility.
     */
    static final String ACTION_SET_SHUFFLE_MODE_ENABLED =
            "android.support.v4.media.session.action.SET_SHUFFLE_MODE_ENABLED";

    /**
     * Argument for use with {@link #ACTION_PREPARE_FROM_MEDIA_ID} indicating media id to play.
     */
    static final String ACTION_ARGUMENT_MEDIA_ID =
            "android.support.v4.media.session.action.ARGUMENT_MEDIA_ID";

    /**
     * Argument for use with {@link #ACTION_PREPARE_FROM_SEARCH} indicating search query.
     */
    static final String ACTION_ARGUMENT_QUERY =
            "android.support.v4.media.session.action.ARGUMENT_QUERY";

    /**
     * Argument for use with {@link #ACTION_PREPARE_FROM_URI} and {@link #ACTION_PLAY_FROM_URI}
     * indicating URI to play.
     */
    static final String ACTION_ARGUMENT_URI =
            "android.support.v4.media.session.action.ARGUMENT_URI";

    /**
     * Argument for use with various actions indicating extra bundle.
     */
    static final String ACTION_ARGUMENT_EXTRAS =
            "android.support.v4.media.session.action.ARGUMENT_EXTRAS";

    /**
     * Argument for use with {@link #ACTION_SET_REPEAT_MODE} indicating repeat mode.
     */
    static final String ACTION_ARGUMENT_REPEAT_MODE =
            "android.support.v4.media.session.action.ARGUMENT_REPEAT_MODE";

    /**
     * Argument for use with {@link #ACTION_SET_SHUFFLE_MODE_ENABLED} indicating that shuffle mode
     * is enabled.
     */
    static final String ACTION_ARGUMENT_SHUFFLE_MODE_ENABLED =
            "android.support.v4.media.session.action.ARGUMENT_SHUFFLE_MODE_ENABLED";

    static final String EXTRA_BINDER = "android.support.v4.media.session.EXTRA_BINDER";

    // Maximum size of the bitmap in dp.
    private static final int MAX_BITMAP_SIZE_IN_DP = 320;

    // Maximum size of the bitmap in px. It shouldn't be changed.
    static int sMaxBitmapSize;

    /**
     * Creates a new session. You must call {@link #release()} when finished with the session.
     * <p>
     * The session will automatically be registered with the system but will not be published
     * until {@link #setActive(boolean) setActive(true)} is called.
     * </p><p>
     * For API 20 or earlier, note that a media button receiver is required for handling
     * {@link Intent#ACTION_MEDIA_BUTTON}. This constructor will attempt to find an appropriate
     * {@link BroadcastReceiver} from your manifest. See {@link MediaButtonReceiver} for more
     * details.
     * </p>
     * @param context The context to use to create the session.
     * @param tag A short name for debugging purposes.
     */
    public MediaSessionCompat(Context context, String tag) {
        this(context, tag, null, null);
    }

    /**
     * Creates a new session with a specified media button receiver (a component name and/or
     * a pending intent). You must call {@link #release()} when finished with the session.
     * <p>
     * The session will automatically be registered with the system but will not be published
     * until {@link #setActive(boolean) setActive(true)} is called.
     * </p><p>
     * For API 20 or earlier, note that a media button receiver is required for handling
     * {@link Intent#ACTION_MEDIA_BUTTON}. This constructor will attempt to find an appropriate
     * {@link BroadcastReceiver} from your manifest if it's not specified. See
     * {@link MediaButtonReceiver} for more details.
     * </p>
     * @param context The context to use to create the session.
     * @param tag A short name for debugging purposes.
     * @param mbrComponent The component name for your media button receiver.
     * @param mbrIntent The PendingIntent for your receiver component that handles
     *            media button events. This is optional and will be used on between
     *            {@link android.os.Build.VERSION_CODES#JELLY_BEAN_MR2} and
     *            {@link android.os.Build.VERSION_CODES#KITKAT_WATCH} instead of the
     *            component name.
     */
    public MediaSessionCompat(Context context, String tag, ComponentName mbrComponent,
            PendingIntent mbrIntent) {
        if (context == null) {
            throw new IllegalArgumentException("context must not be null");
        }
        if (TextUtils.isEmpty(tag)) {
            throw new IllegalArgumentException("tag must not be null or empty");
        }

        if (mbrComponent == null) {
            mbrComponent = MediaButtonReceiver.getMediaButtonReceiverComponent(context);
            if (mbrComponent == null) {
                Log.w(TAG, "Couldn't find a unique registered media button receiver in the "
                        + "given context.");
            }
        }
        if (mbrComponent != null && mbrIntent == null) {
            // construct a PendingIntent for the media button
            Intent mediaButtonIntent = new Intent(Intent.ACTION_MEDIA_BUTTON);
            // the associated intent will be handled by the component being registered
            mediaButtonIntent.setComponent(mbrComponent);
            mbrIntent = PendingIntent.getBroadcast(context,
                    0/* requestCode, ignored */, mediaButtonIntent, 0/* flags */);
        }
        if (android.os.Build.VERSION.SDK_INT >= 21) {
            mImpl = new MediaSessionImplApi21(context, tag);
<<<<<<< HEAD
            if (android.os.Build.VERSION.SDK_INT < 26) {
                // Set default callback to respond to controllers' extra binder requests.
                setCallback(new Callback() {});
            }
=======
            mImpl.setMediaButtonReceiver(mbrIntent);
>>>>>>> d186d6ee
        } else {
            mImpl = new MediaSessionImplBase(context, tag, mbrComponent, mbrIntent);
        }
        mController = new MediaControllerCompat(context, this);

        if (sMaxBitmapSize == 0) {
            sMaxBitmapSize = (int) TypedValue.applyDimension(TypedValue.COMPLEX_UNIT_DIP,
                    MAX_BITMAP_SIZE_IN_DP, context.getResources().getDisplayMetrics());
        }
    }

    private MediaSessionCompat(Context context, MediaSessionImpl impl) {
        mImpl = impl;
        if (android.os.Build.VERSION.SDK_INT >= 21 && android.os.Build.VERSION.SDK_INT < 26) {
            // Set default callback to respond to controllers' extra binder requests.
            setCallback(new Callback() {});
        }
        mController = new MediaControllerCompat(context, this);
    }

    /**
     * Add a callback to receive updates on for the MediaSession. This includes
     * media button and volume events. The caller's thread will be used to post
     * events.
     *
     * @param callback The callback object
     */
    public void setCallback(Callback callback) {
        setCallback(callback, null);
    }

    /**
     * Set the callback to receive updates for the MediaSession. This includes
     * media button and volume events. Set the callback to null to stop
     * receiving events.
     *
     * @param callback The callback to receive updates on.
     * @param handler The handler that events should be posted on.
     */
    public void setCallback(Callback callback, Handler handler) {
        mImpl.setCallback(callback, handler != null ? handler : new Handler());
    }

    /**
     * Set an intent for launching UI for this Session. This can be used as a
     * quick link to an ongoing media screen. The intent should be for an
     * activity that may be started using
     * {@link Activity#startActivity(Intent)}.
     *
     * @param pi The intent to launch to show UI for this Session.
     */
    public void setSessionActivity(PendingIntent pi) {
        mImpl.setSessionActivity(pi);
    }

    /**
     * Set a pending intent for your media button receiver to allow restarting
     * playback after the session has been stopped. If your app is started in
     * this way an {@link Intent#ACTION_MEDIA_BUTTON} intent will be sent via
     * the pending intent.
     * <p>
     * This method will only work on
     * {@link android.os.Build.VERSION_CODES#LOLLIPOP} and later. Earlier
     * platform versions must include the media button receiver in the
     * constructor.
     *
     * @param mbr The {@link PendingIntent} to send the media button event to.
     */
    public void setMediaButtonReceiver(PendingIntent mbr) {
        mImpl.setMediaButtonReceiver(mbr);
    }

    /**
     * Set any flags for the session.
     *
     * @param flags The flags to set for this session.
     */
    public void setFlags(@SessionFlags int flags) {
        mImpl.setFlags(flags);
    }

    /**
     * Set the stream this session is playing on. This will affect the system's
     * volume handling for this session. If {@link #setPlaybackToRemote} was
     * previously called it will stop receiving volume commands and the system
     * will begin sending volume changes to the appropriate stream.
     * <p>
     * By default sessions are on {@link AudioManager#STREAM_MUSIC}.
     *
     * @param stream The {@link AudioManager} stream this session is playing on.
     */
    public void setPlaybackToLocal(int stream) {
        mImpl.setPlaybackToLocal(stream);
    }

    /**
     * Configure this session to use remote volume handling. This must be called
     * to receive volume button events, otherwise the system will adjust the
     * current stream volume for this session. If {@link #setPlaybackToLocal}
     * was previously called that stream will stop receiving volume changes for
     * this session.
     * <p>
     * On platforms earlier than {@link android.os.Build.VERSION_CODES#LOLLIPOP}
     * this will only allow an app to handle volume commands sent directly to
     * the session by a {@link MediaControllerCompat}. System routing of volume
     * keys will not use the volume provider.
     *
     * @param volumeProvider The provider that will handle volume changes. May
     *            not be null.
     */
    public void setPlaybackToRemote(VolumeProviderCompat volumeProvider) {
        if (volumeProvider == null) {
            throw new IllegalArgumentException("volumeProvider may not be null!");
        }
        mImpl.setPlaybackToRemote(volumeProvider);
    }

    /**
     * Set if this session is currently active and ready to receive commands. If
     * set to false your session's controller may not be discoverable. You must
     * set the session to active before it can start receiving media button
     * events or transport commands.
     * <p>
     * On platforms earlier than
     * {@link android.os.Build.VERSION_CODES#LOLLIPOP},
     * a media button event receiver should be set via the constructor to
     * receive media button events.
     *
     * @param active Whether this session is active or not.
     */
    public void setActive(boolean active) {
        mImpl.setActive(active);
        for (OnActiveChangeListener listener : mActiveListeners) {
            listener.onActiveChanged();
        }
    }

    /**
     * Get the current active state of this session.
     *
     * @return True if the session is active, false otherwise.
     */
    public boolean isActive() {
        return mImpl.isActive();
    }

    /**
     * Send a proprietary event to all MediaControllers listening to this
     * Session. It's up to the Controller/Session owner to determine the meaning
     * of any events.
     *
     * @param event The name of the event to send
     * @param extras Any extras included with the event
     */
    public void sendSessionEvent(String event, Bundle extras) {
        if (TextUtils.isEmpty(event)) {
            throw new IllegalArgumentException("event cannot be null or empty");
        }
        mImpl.sendSessionEvent(event, extras);
    }

    /**
     * This must be called when an app has finished performing playback. If
     * playback is expected to start again shortly the session can be left open,
     * but it must be released if your activity or service is being destroyed.
     */
    public void release() {
        mImpl.release();
    }

    /**
     * Retrieve a token object that can be used by apps to create a
     * {@link MediaControllerCompat} for interacting with this session. The
     * owner of the session is responsible for deciding how to distribute these
     * tokens.
     * <p>
     * On platform versions before
     * {@link android.os.Build.VERSION_CODES#LOLLIPOP} this token may only be
     * used within your app as there is no way to guarantee other apps are using
     * the same version of the support library.
     *
     * @return A token that can be used to create a media controller for this
     *         session.
     */
    public Token getSessionToken() {
        return mImpl.getSessionToken();
    }

    /**
     * Get a controller for this session. This is a convenience method to avoid
     * having to cache your own controller in process.
     *
     * @return A controller for this session.
     */
    public MediaControllerCompat getController() {
        return mController;
    }

    /**
     * Update the current playback state.
     *
     * @param state The current state of playback
     */
    public void setPlaybackState(PlaybackStateCompat state) {
        mImpl.setPlaybackState(state);
    }

    /**
     * Update the current metadata. New metadata can be created using
     * {@link android.support.v4.media.MediaMetadataCompat.Builder}. This operation may take time
     * proportional to the size of the bitmap to replace large bitmaps with a scaled down copy.
     *
     * @param metadata The new metadata
     * @see android.support.v4.media.MediaMetadataCompat.Builder#putBitmap
     */
    public void setMetadata(MediaMetadataCompat metadata) {
        mImpl.setMetadata(metadata);
    }

    /**
     * Update the list of items in the play queue. It is an ordered list and
     * should contain the current item, and previous or upcoming items if they
     * exist. Specify null if there is no current play queue.
     * <p>
     * The queue should be of reasonable size. If the play queue is unbounded
     * within your app, it is better to send a reasonable amount in a sliding
     * window instead.
     *
     * @param queue A list of items in the play queue.
     */
    public void setQueue(List<QueueItem> queue) {
        mImpl.setQueue(queue);
    }

    /**
     * Set the title of the play queue. The UI should display this title along
     * with the play queue itself. e.g. "Play Queue", "Now Playing", or an album
     * name.
     *
     * @param title The title of the play queue.
     */
    public void setQueueTitle(CharSequence title) {
        mImpl.setQueueTitle(title);
    }

    /**
     * Set the style of rating used by this session. Apps trying to set the
     * rating should use this style. Must be one of the following:
     * <ul>
     * <li>{@link RatingCompat#RATING_NONE}</li>
     * <li>{@link RatingCompat#RATING_3_STARS}</li>
     * <li>{@link RatingCompat#RATING_4_STARS}</li>
     * <li>{@link RatingCompat#RATING_5_STARS}</li>
     * <li>{@link RatingCompat#RATING_HEART}</li>
     * <li>{@link RatingCompat#RATING_PERCENTAGE}</li>
     * <li>{@link RatingCompat#RATING_THUMB_UP_DOWN}</li>
     * </ul>
     */
    public void setRatingType(@RatingCompat.Style int type) {
        mImpl.setRatingType(type);
    }

    /**
     * Set the repeat mode for this session.
     * <p>
     * Note that if this method is not called before, {@link MediaControllerCompat#getRepeatMode}
     * will return {@link PlaybackStateCompat#REPEAT_MODE_NONE}.
     *
     * @param repeatMode The repeat mode. Must be one of the followings:
     *            {@link PlaybackStateCompat#REPEAT_MODE_NONE},
     *            {@link PlaybackStateCompat#REPEAT_MODE_ONE},
     *            {@link PlaybackStateCompat#REPEAT_MODE_ALL}
     */
    public void setRepeatMode(@PlaybackStateCompat.RepeatMode int repeatMode) {
        mImpl.setRepeatMode(repeatMode);
    }

    /**
     * Set the shuffle mode for this session.
     * <p>
     * Note that if this method is not called before,
     * {@link MediaControllerCompat#isShuffleModeEnabled} will return {@code false}.
     *
     * @param enabled {@code true} to enable the shuffle mode, {@code false} to disable.
     */
    public void setShuffleModeEnabled(boolean enabled) {
        mImpl.setShuffleModeEnabled(enabled);
    }

    /**
     * Set some extras that can be associated with the
     * {@link MediaSessionCompat}. No assumptions should be made as to how a
     * {@link MediaControllerCompat} will handle these extras. Keys should be
     * fully qualified (e.g. com.example.MY_EXTRA) to avoid conflicts.
     *
     * @param extras The extras associated with the session.
     */
    public void setExtras(Bundle extras) {
        mImpl.setExtras(extras);
    }

    /**
     * Gets the underlying framework {@link android.media.session.MediaSession}
     * object.
     * <p>
     * This method is only supported on API 21+.
     * </p>
     *
     * @return The underlying {@link android.media.session.MediaSession} object,
     *         or null if none.
     */
    public Object getMediaSession() {
        return mImpl.getMediaSession();
    }

    /**
     * Gets the underlying framework {@link android.media.RemoteControlClient}
     * object.
     * <p>
     * This method is only supported on APIs 14-20. On API 21+
     * {@link #getMediaSession()} should be used instead.
     *
     * @return The underlying {@link android.media.RemoteControlClient} object,
     *         or null if none.
     */
    public Object getRemoteControlClient() {
        return mImpl.getRemoteControlClient();
    }

    /**
     * Returns the name of the package that sent the last media button, transport control, or
     * command from controllers and the system. This is only valid while in a request callback, such
     * as {@link Callback#onPlay}. This method is not available and returns null on pre-N devices.
     *
     * @hide
     */
    @RestrictTo(LIBRARY_GROUP)
    public String getCallingPackage() {
        return mImpl.getCallingPackage();
    }

    /**
     * Adds a listener to be notified when the active status of this session
     * changes. This is primarily used by the support library and should not be
     * needed by apps.
     *
     * @param listener The listener to add.
     */
    public void addOnActiveChangeListener(OnActiveChangeListener listener) {
        if (listener == null) {
            throw new IllegalArgumentException("Listener may not be null");
        }
        mActiveListeners.add(listener);
    }

    /**
     * Stops the listener from being notified when the active status of this
     * session changes.
     *
     * @param listener The listener to remove.
     */
    public void removeOnActiveChangeListener(OnActiveChangeListener listener) {
        if (listener == null) {
            throw new IllegalArgumentException("Listener may not be null");
        }
        mActiveListeners.remove(listener);
    }

    /**
     * Creates an instance from a framework {@link android.media.session.MediaSession} object.
     * <p>
     * This method is only supported on API 21+. On API 20 and below, it returns null.
     * </p>
     *
     * @param context The context to use to create the session.
     * @param mediaSession A {@link android.media.session.MediaSession} object.
     * @return An equivalent {@link MediaSessionCompat} object, or null if none.
     * @deprecated Use {@link #fromMediaSession(Context, Object)} instead.
     */
    @Deprecated
    public static MediaSessionCompat obtain(Context context, Object mediaSession) {
        return fromMediaSession(context, mediaSession);
    }

    /**
     * Creates an instance from a framework {@link android.media.session.MediaSession} object.
     * <p>
     * This method is only supported on API 21+. On API 20 and below, it returns null.
     * </p>
     *
     * @param context The context to use to create the session.
     * @param mediaSession A {@link android.media.session.MediaSession} object.
     * @return An equivalent {@link MediaSessionCompat} object, or null if none.
     */
    public static MediaSessionCompat fromMediaSession(Context context, Object mediaSession) {
        if (context == null || mediaSession == null || Build.VERSION.SDK_INT < 21) {
            return null;
        }
        return new MediaSessionCompat(context, new MediaSessionImplApi21(mediaSession));
    }

    /**
     * Receives transport controls, media buttons, and commands from controllers
     * and the system. The callback may be set using {@link #setCallback}.
     */
    public abstract static class Callback {
        final Object mCallbackObj;
        WeakReference<MediaSessionImpl> mSessionImpl;

        public Callback() {
            if (android.os.Build.VERSION.SDK_INT >= 26) {
                mCallbackObj = MediaSessionCompatApi26.createCallback(new StubApi26());
            } else if (android.os.Build.VERSION.SDK_INT >= 24) {
                mCallbackObj = MediaSessionCompatApi24.createCallback(new StubApi24());
            } else if (android.os.Build.VERSION.SDK_INT >= 23) {
                mCallbackObj = MediaSessionCompatApi23.createCallback(new StubApi23());
            } else if (android.os.Build.VERSION.SDK_INT >= 21) {
                mCallbackObj = MediaSessionCompatApi21.createCallback(new StubApi21());
            } else {
                mCallbackObj = null;
            }
        }

        /**
         * Called when a controller has sent a custom command to this session.
         * The owner of the session may handle custom commands but is not
         * required to.
         *
         * @param command The command name.
         * @param extras Optional parameters for the command, may be null.
         * @param cb A result receiver to which a result may be sent by the command, may be null.
         */
        public void onCommand(String command, Bundle extras, ResultReceiver cb) {
        }

        /**
         * Override to handle media button events.
         *
         * @param mediaButtonEvent The media button event intent.
         * @return True if the event was handled, false otherwise.
         */
        public boolean onMediaButtonEvent(Intent mediaButtonEvent) {
            return false;
        }

        /**
         * Override to handle requests to prepare playback. During the preparation, a session
         * should not hold audio focus in order to allow other session play seamlessly.
         * The state of playback should be updated to {@link PlaybackStateCompat#STATE_PAUSED}
         * after the preparation is done.
         */
        public void onPrepare() {
        }

        /**
         * Override to handle requests to prepare for playing a specific mediaId that was provided
         * by your app. During the preparation, a session should not hold audio focus in order to
         * allow other session play seamlessly. The state of playback should be updated to
         * {@link PlaybackStateCompat#STATE_PAUSED} after the preparation is done. The playback
         * of the prepared content should start in the implementation of {@link #onPlay}. Override
         * {@link #onPlayFromMediaId} to handle requests for starting playback without preparation.
         */
        public void onPrepareFromMediaId(String mediaId, Bundle extras) {
        }

        /**
         * Override to handle requests to prepare playback from a search query. An
         * empty query indicates that the app may prepare any music. The
         * implementation should attempt to make a smart choice about what to
         * play. During the preparation, a session should not hold audio focus in order to allow
         * other session play seamlessly. The state of playback should be updated to
         * {@link PlaybackStateCompat#STATE_PAUSED} after the preparation is done.
         * The playback of the prepared content should start in the implementation of
         * {@link #onPlay}. Override {@link #onPlayFromSearch} to handle requests for
         * starting playback without preparation.
         */
        public void onPrepareFromSearch(String query, Bundle extras) {
        }

        /**
         * Override to handle requests to prepare a specific media item represented by a URI.
         * During the preparation, a session should not hold audio focus in order to allow other
         * session play seamlessly. The state of playback should be updated to
         * {@link PlaybackStateCompat#STATE_PAUSED} after the preparation is done. The playback of
         * the prepared content should start in the implementation of {@link #onPlay}. Override
         * {@link #onPlayFromUri} to handle requests for starting playback without preparation.
         */
        public void onPrepareFromUri(Uri uri, Bundle extras) {
        }

        /**
         * Override to handle requests to begin playback.
         */
        public void onPlay() {
        }

        /**
         * Override to handle requests to play a specific mediaId that was
         * provided by your app.
         */
        public void onPlayFromMediaId(String mediaId, Bundle extras) {
        }

        /**
         * Override to handle requests to begin playback from a search query. An
         * empty query indicates that the app may play any music. The
         * implementation should attempt to make a smart choice about what to
         * play.
         */
        public void onPlayFromSearch(String query, Bundle extras) {
        }

        /**
         * Override to handle requests to play a specific media item represented by a URI.
         */
        public void onPlayFromUri(Uri uri, Bundle extras) {
        }

        /**
         * Override to handle requests to play an item with a given id from the
         * play queue.
         */
        public void onSkipToQueueItem(long id) {
        }

        /**
         * Override to handle requests to pause playback.
         */
        public void onPause() {
        }

        /**
         * Override to handle requests to skip to the next media item.
         */
        public void onSkipToNext() {
        }

        /**
         * Override to handle requests to skip to the previous media item.
         */
        public void onSkipToPrevious() {
        }

        /**
         * Override to handle requests to fast forward.
         */
        public void onFastForward() {
        }

        /**
         * Override to handle requests to rewind.
         */
        public void onRewind() {
        }

        /**
         * Override to handle requests to stop playback.
         */
        public void onStop() {
        }

        /**
         * Override to handle requests to seek to a specific position in ms.
         *
         * @param pos New position to move to, in milliseconds.
         */
        public void onSeekTo(long pos) {
        }

        /**
         * Override to handle the item being rated.
         *
         * @param rating
         */
        public void onSetRating(RatingCompat rating) {
        }

        /**
         * Override to handle the setting of the repeat mode.
         * <p>
         * You should call {@link #setRepeatMode} before end of this method in order to notify
         * the change to the {@link MediaControllerCompat}, or
         * {@link MediaControllerCompat#getRepeatMode} could return an invalid value.
         *
         * @param repeatMode The repeat mode which is one of followings:
         *            {@link PlaybackStateCompat#REPEAT_MODE_NONE},
         *            {@link PlaybackStateCompat#REPEAT_MODE_ONE},
         *            {@link PlaybackStateCompat#REPEAT_MODE_ALL}
         */
        public void onSetRepeatMode(@PlaybackStateCompat.RepeatMode int repeatMode) {
        }

        /**
         * Override to handle the setting of the shuffle mode.
         * <p>
         * You should call {@link #setShuffleModeEnabled} before the end of this method in order to
         * notify the change to the {@link MediaControllerCompat}, or
         * {@link MediaControllerCompat#isShuffleModeEnabled} could return an invalid value.
         *
         * @param enabled true when the shuffle mode is enabled, false otherwise.
         */
        public void onSetShuffleModeEnabled(boolean enabled) {
        }

        /**
         * Called when a {@link MediaControllerCompat} wants a
         * {@link PlaybackStateCompat.CustomAction} to be performed.
         *
         * @param action The action that was originally sent in the
         *            {@link PlaybackStateCompat.CustomAction}.
         * @param extras Optional extras specified by the
         *            {@link MediaControllerCompat}.
         */
        public void onCustomAction(String action, Bundle extras) {
        }

        private class StubApi21 implements MediaSessionCompatApi21.Callback {

            StubApi21() {
            }

            @Override
            public void onCommand(String command, Bundle extras, ResultReceiver cb) {
                if (command.equals(MediaControllerCompat.COMMAND_GET_EXTRA_BINDER)) {
                    MediaSessionImplApi21 impl = (MediaSessionImplApi21) mSessionImpl.get();
                    if (impl != null) {
                        Bundle result = new Bundle();
                        BundleCompat.putBinder(result, EXTRA_BINDER, impl.getExtraSessionBinder());
                        cb.send(0, result);
                    }
                } else {
                    Callback.this.onCommand(command, extras, cb);
                }
            }

            @Override
            public boolean onMediaButtonEvent(Intent mediaButtonIntent) {
                return Callback.this.onMediaButtonEvent(mediaButtonIntent);
            }

            @Override
            public void onPlay() {
                Callback.this.onPlay();
            }

            @Override
            public void onPlayFromMediaId(String mediaId, Bundle extras) {
                Callback.this.onPlayFromMediaId(mediaId, extras);
            }

            @Override
            public void onPlayFromSearch(String search, Bundle extras) {
                Callback.this.onPlayFromSearch(search, extras);
            }

            @Override
            public void onSkipToQueueItem(long id) {
                Callback.this.onSkipToQueueItem(id);
            }

            @Override
            public void onPause() {
                Callback.this.onPause();
            }

            @Override
            public void onSkipToNext() {
                Callback.this.onSkipToNext();
            }

            @Override
            public void onSkipToPrevious() {
                Callback.this.onSkipToPrevious();
            }

            @Override
            public void onFastForward() {
                Callback.this.onFastForward();
            }

            @Override
            public void onRewind() {
                Callback.this.onRewind();
            }

            @Override
            public void onStop() {
                Callback.this.onStop();
            }

            @Override
            public void onSeekTo(long pos) {
                Callback.this.onSeekTo(pos);
            }

            @Override
            public void onSetRating(Object ratingObj) {
                Callback.this.onSetRating(RatingCompat.fromRating(ratingObj));
            }

            @Override
            public void onCustomAction(String action, Bundle extras) {
                if (action.equals(ACTION_PLAY_FROM_URI)) {
                    Uri uri = extras.getParcelable(ACTION_ARGUMENT_URI);
                    Bundle bundle = extras.getParcelable(ACTION_ARGUMENT_EXTRAS);
                    Callback.this.onPlayFromUri(uri, bundle);
                } else if (action.equals(ACTION_PREPARE)) {
                    Callback.this.onPrepare();
                } else if (action.equals(ACTION_PREPARE_FROM_MEDIA_ID)) {
                    String mediaId = extras.getString(ACTION_ARGUMENT_MEDIA_ID);
                    Bundle bundle = extras.getBundle(ACTION_ARGUMENT_EXTRAS);
                    Callback.this.onPrepareFromMediaId(mediaId, bundle);
                } else if (action.equals(ACTION_PREPARE_FROM_SEARCH)) {
                    String query = extras.getString(ACTION_ARGUMENT_QUERY);
                    Bundle bundle = extras.getBundle(ACTION_ARGUMENT_EXTRAS);
                    Callback.this.onPrepareFromSearch(query, bundle);
                } else if (action.equals(ACTION_PREPARE_FROM_URI)) {
                    Uri uri = extras.getParcelable(ACTION_ARGUMENT_URI);
                    Bundle bundle = extras.getBundle(ACTION_ARGUMENT_EXTRAS);
                    Callback.this.onPrepareFromUri(uri, bundle);
                } else if (action.equals(ACTION_SET_REPEAT_MODE)) {
                    int repeatMode = extras.getInt(ACTION_ARGUMENT_REPEAT_MODE);
                    Callback.this.onSetRepeatMode(repeatMode);
                } else if (action.equals(ACTION_SET_SHUFFLE_MODE_ENABLED)) {
                    boolean enabled = extras.getBoolean(ACTION_ARGUMENT_SHUFFLE_MODE_ENABLED);
                    Callback.this.onSetShuffleModeEnabled(enabled);
                } else {
                    Callback.this.onCustomAction(action, extras);
                }
            }
        }

        private class StubApi23 extends StubApi21 implements MediaSessionCompatApi23.Callback {

            StubApi23() {
            }

            @Override
            public void onPlayFromUri(Uri uri, Bundle extras) {
                Callback.this.onPlayFromUri(uri, extras);
            }
        }

        private class StubApi24 extends StubApi23 implements MediaSessionCompatApi24.Callback {

            StubApi24() {
            }

            @Override
            public void onPrepare() {
                Callback.this.onPrepare();
            }

            @Override
            public void onPrepareFromMediaId(String mediaId, Bundle extras) {
                Callback.this.onPrepareFromMediaId(mediaId, extras);
            }

            @Override
            public void onPrepareFromSearch(String query, Bundle extras) {
                Callback.this.onPrepareFromSearch(query, extras);
            }

            @Override
            public void onPrepareFromUri(Uri uri, Bundle extras) {
                Callback.this.onPrepareFromUri(uri, extras);
            }
        }

        private class StubApi26 extends StubApi24 implements MediaSessionCompatApi26.Callback {
            @Override
            public void onSetRepeatMode(int repeatMode) {
                Callback.this.onSetRepeatMode(repeatMode);
            }

            @Override
            public void onSetShuffleModeEnabled(boolean enabled) {
                Callback.this.onSetShuffleModeEnabled(enabled);
            }
        }
    }

    /**
     * Represents an ongoing session. This may be passed to apps by the session
     * owner to allow them to create a {@link MediaControllerCompat} to communicate with
     * the session.
     */
    public static final class Token implements Parcelable {
        private final Object mInner;

        Token(Object inner) {
            mInner = inner;
        }

        /**
         * Creates a compat Token from a framework
         * {@link android.media.session.MediaSession.Token} object.
         * <p>
         * This method is only supported on
         * {@link android.os.Build.VERSION_CODES#LOLLIPOP} and later.
         * </p>
         *
         * @param token The framework token object.
         * @return A compat Token for use with {@link MediaControllerCompat}.
         */
        public static Token fromToken(Object token) {
            if (token == null || android.os.Build.VERSION.SDK_INT < 21) {
                return null;
            }
            return new Token(MediaSessionCompatApi21.verifyToken(token));
        }

        @Override
        public int describeContents() {
            return 0;
        }

        @Override
        public void writeToParcel(Parcel dest, int flags) {
            if (android.os.Build.VERSION.SDK_INT >= 21) {
                dest.writeParcelable((Parcelable) mInner, flags);
            } else {
                dest.writeStrongBinder((IBinder) mInner);
            }
        }

        @Override
        public int hashCode() {
            if (mInner == null) {
                return 0;
            }
            return mInner.hashCode();
        }

        @Override
        public boolean equals(Object obj) {
            if (this == obj) {
                return true;
            }
            if (!(obj instanceof Token)) {
                return false;
            }

            Token other = (Token) obj;
            if (mInner == null) {
                return other.mInner == null;
            }
            if (other.mInner == null) {
                return false;
            }
            return mInner.equals(other.mInner);
        }

        /**
         * Gets the underlying framework {@link android.media.session.MediaSession.Token} object.
         * <p>
         * This method is only supported on API 21+.
         * </p>
         *
         * @return The underlying {@link android.media.session.MediaSession.Token} object,
         * or null if none.
         */
        public Object getToken() {
            return mInner;
        }

        public static final Parcelable.Creator<Token> CREATOR
                = new Parcelable.Creator<Token>() {
            @Override
            public Token createFromParcel(Parcel in) {
                Object inner;
                if (android.os.Build.VERSION.SDK_INT >= 21) {
                    inner = in.readParcelable(null);
                } else {
                    inner = in.readStrongBinder();
                }
                return new Token(inner);
            }

            @Override
            public Token[] newArray(int size) {
                return new Token[size];
            }
        };
    }

    /**
     * A single item that is part of the play queue. It contains a description
     * of the item and its id in the queue.
     */
    public static final class QueueItem implements Parcelable {
        /**
         * This id is reserved. No items can be explicitly assigned this id.
         */
        public static final int UNKNOWN_ID = -1;

        private final MediaDescriptionCompat mDescription;
        private final long mId;

        private Object mItem;

        /**
         * Create a new {@link MediaSessionCompat.QueueItem}.
         *
         * @param description The {@link MediaDescriptionCompat} for this item.
         * @param id An identifier for this item. It must be unique within the
         *            play queue and cannot be {@link #UNKNOWN_ID}.
         */
        public QueueItem(MediaDescriptionCompat description, long id) {
            this(null, description, id);
        }

        private QueueItem(Object queueItem, MediaDescriptionCompat description, long id) {
            if (description == null) {
                throw new IllegalArgumentException("Description cannot be null.");
            }
            if (id == UNKNOWN_ID) {
                throw new IllegalArgumentException("Id cannot be QueueItem.UNKNOWN_ID");
            }
            mDescription = description;
            mId = id;
            mItem = queueItem;
        }

        QueueItem(Parcel in) {
            mDescription = MediaDescriptionCompat.CREATOR.createFromParcel(in);
            mId = in.readLong();
        }

        /**
         * Get the description for this item.
         */
        public MediaDescriptionCompat getDescription() {
            return mDescription;
        }

        /**
         * Get the queue id for this item.
         */
        public long getQueueId() {
            return mId;
        }

        @Override
        public void writeToParcel(Parcel dest, int flags) {
            mDescription.writeToParcel(dest, flags);
            dest.writeLong(mId);
        }

        @Override
        public int describeContents() {
            return 0;
        }

        /**
         * Get the underlying
         * {@link android.media.session.MediaSession.QueueItem}.
         * <p>
         * On builds before {@link android.os.Build.VERSION_CODES#LOLLIPOP} null
         * is returned.
         *
         * @return The underlying
         *         {@link android.media.session.MediaSession.QueueItem} or null.
         */
        public Object getQueueItem() {
            if (mItem != null || android.os.Build.VERSION.SDK_INT < 21) {
                return mItem;
            }
            mItem = MediaSessionCompatApi21.QueueItem.createItem(mDescription.getMediaDescription(),
                    mId);
            return mItem;
        }

        /**
         * Creates an instance from a framework {@link android.media.session.MediaSession.QueueItem}
         * object.
         * <p>
         * This method is only supported on API 21+. On API 20 and below, it returns null.
         * </p>
         *
         * @param queueItem A {@link android.media.session.MediaSession.QueueItem} object.
         * @return An equivalent {@link QueueItem} object, or null if none.
         * @deprecated Use {@link #fromQueueItem(Object)} instead.
         */
        @Deprecated
        public static QueueItem obtain(Object queueItem) {
            return fromQueueItem(queueItem);
        }

        /**
         * Creates an instance from a framework {@link android.media.session.MediaSession.QueueItem}
         * object.
         * <p>
         * This method is only supported on API 21+. On API 20 and below, it returns null.
         * </p>
         *
         * @param queueItem A {@link android.media.session.MediaSession.QueueItem} object.
         * @return An equivalent {@link QueueItem} object, or null if none.
         */
        public static QueueItem fromQueueItem(Object queueItem) {
            if (queueItem == null || Build.VERSION.SDK_INT < 21) {
                return null;
            }
            Object descriptionObj = MediaSessionCompatApi21.QueueItem.getDescription(queueItem);
            MediaDescriptionCompat description = MediaDescriptionCompat.fromMediaDescription(
                    descriptionObj);
            long id = MediaSessionCompatApi21.QueueItem.getQueueId(queueItem);
            return new QueueItem(queueItem, description, id);
        }

        /**
         * Creates a list of {@link QueueItem} objects from a framework
         * {@link android.media.session.MediaSession.QueueItem} object list.
         * <p>
         * This method is only supported on API 21+. On API 20 and below, it returns null.
         * </p>
         *
         * @param itemList A list of {@link android.media.session.MediaSession.QueueItem} objects.
         * @return An equivalent list of {@link QueueItem} objects, or null if none.
         */
        public static List<QueueItem> fromQueueItemList(List<?> itemList) {
            if (itemList == null || Build.VERSION.SDK_INT < 21) {
                return null;
            }
            List<QueueItem> items = new ArrayList<>();
            for (Object itemObj : itemList) {
                items.add(fromQueueItem(itemObj));
            }
            return items;
        }

        public static final Creator<MediaSessionCompat.QueueItem> CREATOR
                = new Creator<MediaSessionCompat.QueueItem>() {

            @Override
            public MediaSessionCompat.QueueItem createFromParcel(Parcel p) {
                return new MediaSessionCompat.QueueItem(p);
            }

            @Override
            public MediaSessionCompat.QueueItem[] newArray(int size) {
                return new MediaSessionCompat.QueueItem[size];
            }
        };

        @Override
        public String toString() {
            return "MediaSession.QueueItem {" +
                    "Description=" + mDescription +
                    ", Id=" + mId + " }";
        }
    }

    /**
     * This is a wrapper for {@link ResultReceiver} for sending over aidl
     * interfaces. The framework version was not exposed to aidls until
     * {@link android.os.Build.VERSION_CODES#LOLLIPOP}.
     */
    static final class ResultReceiverWrapper implements Parcelable {
        private ResultReceiver mResultReceiver;

        public ResultReceiverWrapper(ResultReceiver resultReceiver) {
            mResultReceiver = resultReceiver;
        }

        ResultReceiverWrapper(Parcel in) {
            mResultReceiver = ResultReceiver.CREATOR.createFromParcel(in);
        }

        public static final Creator<ResultReceiverWrapper>
                CREATOR = new Creator<ResultReceiverWrapper>() {
            @Override
            public ResultReceiverWrapper createFromParcel(Parcel p) {
                return new ResultReceiverWrapper(p);
            }

            @Override
            public ResultReceiverWrapper[] newArray(int size) {
                return new ResultReceiverWrapper[size];
            }
        };

        @Override
        public int describeContents() {
            return 0;
        }

        @Override
        public void writeToParcel(Parcel dest, int flags) {
            mResultReceiver.writeToParcel(dest, flags);
        }
    }

    public interface OnActiveChangeListener {
        void onActiveChanged();
    }

    interface MediaSessionImpl {
        void setCallback(Callback callback, Handler handler);
        void setFlags(@SessionFlags int flags);
        void setPlaybackToLocal(int stream);
        void setPlaybackToRemote(VolumeProviderCompat volumeProvider);
        void setActive(boolean active);
        boolean isActive();
        void sendSessionEvent(String event, Bundle extras);
        void release();
        Token getSessionToken();
        void setPlaybackState(PlaybackStateCompat state);
        void setMetadata(MediaMetadataCompat metadata);

        void setSessionActivity(PendingIntent pi);

        void setMediaButtonReceiver(PendingIntent mbr);
        void setQueue(List<QueueItem> queue);
        void setQueueTitle(CharSequence title);

        void setRatingType(@RatingCompat.Style int type);
        void setRepeatMode(@PlaybackStateCompat.RepeatMode int repeatMode);
        void setShuffleModeEnabled(boolean enabled);
        void setExtras(Bundle extras);

        Object getMediaSession();

        Object getRemoteControlClient();

        String getCallingPackage();
    }

    static class MediaSessionImplBase implements MediaSessionImpl {
        private final Context mContext;
        private final ComponentName mMediaButtonReceiverComponentName;
        private final PendingIntent mMediaButtonReceiverIntent;
        private final Object mRccObj;
        private final MediaSessionStub mStub;
        private final Token mToken;
        final String mPackageName;
        final String mTag;
        final AudioManager mAudioManager;

        final Object mLock = new Object();
        final RemoteCallbackList<IMediaControllerCallback> mControllerCallbacks
                = new RemoteCallbackList<>();

        private MessageHandler mHandler;
        boolean mDestroyed = false;
        private boolean mIsActive = false;
        private boolean mIsRccRegistered = false;
        private boolean mIsMbrRegistered = false;
        volatile Callback mCallback;

        @SessionFlags int mFlags;

        MediaMetadataCompat mMetadata;
        PlaybackStateCompat mState;
        PendingIntent mSessionActivity;
        List<QueueItem> mQueue;
        CharSequence mQueueTitle;
        @RatingCompat.Style int mRatingType;
        @PlaybackStateCompat.RepeatMode int mRepeatMode;
        boolean mShuffleModeEnabled;
        Bundle mExtras;

        int mVolumeType;
        int mLocalStream;
        VolumeProviderCompat mVolumeProvider;

        private VolumeProviderCompat.Callback mVolumeCallback
                = new VolumeProviderCompat.Callback() {
            @Override
            public void onVolumeChanged(VolumeProviderCompat volumeProvider) {
                if (mVolumeProvider != volumeProvider) {
                    return;
                }
                ParcelableVolumeInfo info = new ParcelableVolumeInfo(mVolumeType, mLocalStream,
                        volumeProvider.getVolumeControl(), volumeProvider.getMaxVolume(),
                        volumeProvider.getCurrentVolume());
                sendVolumeInfoChanged(info);
            }
        };

        public MediaSessionImplBase(Context context, String tag, ComponentName mbrComponent,
                PendingIntent mbrIntent) {
            if (mbrComponent == null) {
                throw new IllegalArgumentException(
                        "MediaButtonReceiver component may not be null.");
            }
            mContext = context;
            mPackageName = context.getPackageName();
            mAudioManager = (AudioManager) context.getSystemService(Context.AUDIO_SERVICE);
            mTag = tag;
            mMediaButtonReceiverComponentName = mbrComponent;
            mMediaButtonReceiverIntent = mbrIntent;
            mStub = new MediaSessionStub();
            mToken = new Token(mStub);

            mRatingType = RatingCompat.RATING_NONE;
            mVolumeType = MediaControllerCompat.PlaybackInfo.PLAYBACK_TYPE_LOCAL;
            mLocalStream = AudioManager.STREAM_MUSIC;
            if (android.os.Build.VERSION.SDK_INT >= 14) {
                mRccObj = MediaSessionCompatApi14.createRemoteControlClient(mbrIntent);
            } else {
                mRccObj = null;
            }
        }

        @Override
        public void setCallback(Callback callback, Handler handler) {
            mCallback = callback;
            if (callback == null) {
                // There's nothing to unregister on API < 18 since media buttons
                // all go through the media button receiver
                if (android.os.Build.VERSION.SDK_INT >= 18) {
                    MediaSessionCompatApi18.setOnPlaybackPositionUpdateListener(mRccObj, null);
                }
                if (android.os.Build.VERSION.SDK_INT >= 19) {
                    MediaSessionCompatApi19.setOnMetadataUpdateListener(mRccObj, null);
                }
            } else {
                if (handler == null) {
                    handler = new Handler();
                }
                synchronized (mLock) {
                    mHandler = new MessageHandler(handler.getLooper());
                }
                MediaSessionCompatApi19.Callback cb19 = new MediaSessionCompatApi19.Callback() {
                    @Override
                    public void onSetRating(Object ratingObj) {
                        postToHandler(MessageHandler.MSG_RATE,
                                RatingCompat.fromRating(ratingObj));
                    }

                    @Override
                    public void onSeekTo(long pos) {
                        postToHandler(MessageHandler.MSG_SEEK_TO, pos);
                    }
                };
                if (android.os.Build.VERSION.SDK_INT >= 18) {
                    Object onPositionUpdateObj = MediaSessionCompatApi18
                            .createPlaybackPositionUpdateListener(cb19);
                    MediaSessionCompatApi18.setOnPlaybackPositionUpdateListener(mRccObj,
                            onPositionUpdateObj);
                }
                if (android.os.Build.VERSION.SDK_INT >= 19) {
                    Object onMetadataUpdateObj = MediaSessionCompatApi19
                            .createMetadataUpdateListener(cb19);
                    MediaSessionCompatApi19.setOnMetadataUpdateListener(mRccObj,
                            onMetadataUpdateObj);
                }
            }
        }

        void postToHandler(int what) {
            postToHandler(what, null);
        }

        void postToHandler(int what, Object obj) {
            postToHandler(what, obj, null);
        }

        void postToHandler(int what, Object obj, Bundle extras) {
            synchronized (mLock) {
                if (mHandler != null) {
                    mHandler.post(what, obj, extras);
                }
            }
        }

        @Override
        public void setFlags(@SessionFlags int flags) {
            synchronized (mLock) {
                mFlags = flags;
            }
            update();
        }

        @Override
        public void setPlaybackToLocal(int stream) {
            if (mVolumeProvider != null) {
                mVolumeProvider.setCallback(null);
            }
            mVolumeType = MediaControllerCompat.PlaybackInfo.PLAYBACK_TYPE_LOCAL;
            ParcelableVolumeInfo info = new ParcelableVolumeInfo(mVolumeType, mLocalStream,
                    VolumeProviderCompat.VOLUME_CONTROL_ABSOLUTE,
                    mAudioManager.getStreamMaxVolume(mLocalStream),
                    mAudioManager.getStreamVolume(mLocalStream));
            sendVolumeInfoChanged(info);
        }

        @Override
        public void setPlaybackToRemote(VolumeProviderCompat volumeProvider) {
            if (volumeProvider == null) {
                throw new IllegalArgumentException("volumeProvider may not be null");
            }
            if (mVolumeProvider != null) {
                mVolumeProvider.setCallback(null);
            }
            mVolumeType = MediaControllerCompat.PlaybackInfo.PLAYBACK_TYPE_REMOTE;
            mVolumeProvider = volumeProvider;
            ParcelableVolumeInfo info = new ParcelableVolumeInfo(mVolumeType, mLocalStream,
                    mVolumeProvider.getVolumeControl(), mVolumeProvider.getMaxVolume(),
                    mVolumeProvider.getCurrentVolume());
            sendVolumeInfoChanged(info);

            volumeProvider.setCallback(mVolumeCallback);
        }

        @Override
        public void setActive(boolean active) {
            if (active == mIsActive) {
                return;
            }
            mIsActive = active;
            if (update()) {
                setMetadata(mMetadata);
                setPlaybackState(mState);
            }
        }

        @Override
        public boolean isActive() {
            return mIsActive;
        }

        @Override
        public void sendSessionEvent(String event, Bundle extras) {
            sendEvent(event, extras);
        }

        @Override
        public void release() {
            mIsActive = false;
            mDestroyed = true;
            update();
            sendSessionDestroyed();
        }

        @Override
        public Token getSessionToken() {
            return mToken;
        }

        @Override
        public void setPlaybackState(PlaybackStateCompat state) {
            synchronized (mLock) {
                mState = state;
            }
            sendState(state);
            if (!mIsActive) {
                // Don't set the state until after the RCC is registered
                return;
            }
            if (state == null) {
                if (android.os.Build.VERSION.SDK_INT >= 14) {
                    MediaSessionCompatApi14.setState(mRccObj, PlaybackStateCompat.STATE_NONE);
                    MediaSessionCompatApi14.setTransportControlFlags(mRccObj, 0);
                }
            } else {
                // Set state
                if (android.os.Build.VERSION.SDK_INT >= 18) {
                    MediaSessionCompatApi18.setState(mRccObj, state.getState(), state.getPosition(),
                            state.getPlaybackSpeed(), state.getLastPositionUpdateTime());
                } else if (android.os.Build.VERSION.SDK_INT >= 14) {
                    MediaSessionCompatApi14.setState(mRccObj, state.getState());
                }

                // Set transport control flags
                if (android.os.Build.VERSION.SDK_INT >= 19) {
                    MediaSessionCompatApi19.setTransportControlFlags(mRccObj, state.getActions());
                } else if (android.os.Build.VERSION.SDK_INT >= 18) {
                    MediaSessionCompatApi18.setTransportControlFlags(mRccObj, state.getActions());
                } else if (android.os.Build.VERSION.SDK_INT >= 14) {
                    MediaSessionCompatApi14.setTransportControlFlags(mRccObj, state.getActions());
                }
            }
        }

        @Override
        public void setMetadata(MediaMetadataCompat metadata) {
            if (metadata != null) {
                // Clones the given {@link MediaMetadataCompat}, deep-copying bitmaps in the
                // metadata if necessary. Bitmaps can be scaled down if they are large.
                metadata = new MediaMetadataCompat.Builder(metadata, sMaxBitmapSize).build();
            }

            synchronized (mLock) {
                mMetadata = metadata;
            }
            sendMetadata(metadata);
            if (!mIsActive) {
                // Don't set metadata until after the rcc has been registered
                return;
            }
            if (android.os.Build.VERSION.SDK_INT >= 19) {
                MediaSessionCompatApi19.setMetadata(mRccObj,
                        metadata == null ? null : metadata.getBundle(),
                        mState == null ? 0 : mState.getActions());
            } else if (android.os.Build.VERSION.SDK_INT >= 14) {
                MediaSessionCompatApi14.setMetadata(mRccObj,
                        metadata == null ? null : metadata.getBundle());
            }
        }

        @Override
        public void setSessionActivity(PendingIntent pi) {
            synchronized (mLock) {
                mSessionActivity = pi;
            }
        }

        @Override
        public void setMediaButtonReceiver(PendingIntent mbr) {
            // Do nothing, changing this is not supported before API 21.
        }

        @Override
        public void setQueue(List<QueueItem> queue) {
            mQueue = queue;
            sendQueue(queue);
        }

        @Override
        public void setQueueTitle(CharSequence title) {
            mQueueTitle = title;
            sendQueueTitle(title);
        }

        @Override
        public Object getMediaSession() {
            return null;
        }

        @Override
        public Object getRemoteControlClient() {
            return mRccObj;
        }

        @Override
        public String getCallingPackage() {
            return null;
        }

        @Override
        public void setRatingType(@RatingCompat.Style int type) {
            mRatingType = type;
        }

        @Override
        public void setRepeatMode(@PlaybackStateCompat.RepeatMode int repeatMode) {
            if (mRepeatMode != repeatMode) {
                mRepeatMode = repeatMode;
                sendRepeatMode(repeatMode);
            }
        }

        @Override
        public void setShuffleModeEnabled(boolean enabled) {
            if (mShuffleModeEnabled != enabled) {
                mShuffleModeEnabled = enabled;
                sendShuffleModeEnabled(enabled);
            }
        }

        @Override
        public void setExtras(Bundle extras) {
            mExtras = extras;
            sendExtras(extras);
        }

        // Registers/unregisters the RCC and MediaButtonEventReceiver as needed.
        private boolean update() {
            boolean registeredRcc = false;
            if (mIsActive) {
                // Register a MBR if it's supported, unregister it
                // if support was removed.
                if (!mIsMbrRegistered && (mFlags & FLAG_HANDLES_MEDIA_BUTTONS) != 0) {
                    if (android.os.Build.VERSION.SDK_INT >= 18) {
                        MediaSessionCompatApi18.registerMediaButtonEventReceiver(mContext,
                                mMediaButtonReceiverIntent,
                                mMediaButtonReceiverComponentName);
                    } else {
                        AudioManager am = (AudioManager) mContext.getSystemService(
                                Context.AUDIO_SERVICE);
                        am.registerMediaButtonEventReceiver(mMediaButtonReceiverComponentName);
                    }
                    mIsMbrRegistered = true;
                } else if (mIsMbrRegistered && (mFlags & FLAG_HANDLES_MEDIA_BUTTONS) == 0) {
                    if (android.os.Build.VERSION.SDK_INT >= 18) {
                        MediaSessionCompatApi18.unregisterMediaButtonEventReceiver(mContext,
                                mMediaButtonReceiverIntent,
                                mMediaButtonReceiverComponentName);
                    } else {
                        AudioManager am = (AudioManager) mContext.getSystemService(
                                Context.AUDIO_SERVICE);
                        am.unregisterMediaButtonEventReceiver(mMediaButtonReceiverComponentName);
                    }
                    mIsMbrRegistered = false;
                }
                // On API 14+ register a RCC if it's supported, unregister it if
                // not.
                if (android.os.Build.VERSION.SDK_INT >= 14) {
                    if (!mIsRccRegistered && (mFlags & FLAG_HANDLES_TRANSPORT_CONTROLS) != 0) {
                        MediaSessionCompatApi14.registerRemoteControlClient(mContext, mRccObj);
                        mIsRccRegistered = true;
                        registeredRcc = true;
                    } else if (mIsRccRegistered
                            && (mFlags & FLAG_HANDLES_TRANSPORT_CONTROLS) == 0) {
                        // RCC keeps the state while the system resets its state internally when
                        // we register RCC. Reset the state so that the states in RCC and the system
                        // are in sync when we re-register the RCC.
                        MediaSessionCompatApi14.setState(mRccObj, PlaybackStateCompat.STATE_NONE);
                        MediaSessionCompatApi14.unregisterRemoteControlClient(mContext, mRccObj);
                        mIsRccRegistered = false;
                    }
                }
            } else {
                // When inactive remove any registered components.
                if (mIsMbrRegistered) {
                    if (android.os.Build.VERSION.SDK_INT >= 18) {
                        MediaSessionCompatApi18.unregisterMediaButtonEventReceiver(mContext,
                                mMediaButtonReceiverIntent, mMediaButtonReceiverComponentName);
                    } else {
                        AudioManager am = (AudioManager) mContext.getSystemService(
                                Context.AUDIO_SERVICE);
                        am.unregisterMediaButtonEventReceiver(mMediaButtonReceiverComponentName);
                    }
                    mIsMbrRegistered = false;
                }
                if (mIsRccRegistered) {
                    // RCC keeps the state while the system resets its state internally when
                    // we register RCC. Reset the state so that the states in RCC and the system
                    // are in sync when we re-register the RCC.
                    MediaSessionCompatApi14.setState(mRccObj, PlaybackStateCompat.STATE_NONE);
                    MediaSessionCompatApi14.unregisterRemoteControlClient(mContext, mRccObj);
                    mIsRccRegistered = false;
                }
            }
            return registeredRcc;
        }

        void adjustVolume(int direction, int flags) {
            if (mVolumeType == MediaControllerCompat.PlaybackInfo.PLAYBACK_TYPE_REMOTE) {
                if (mVolumeProvider != null) {
                    mVolumeProvider.onAdjustVolume(direction);
                }
            } else {
                mAudioManager.adjustStreamVolume(mLocalStream, direction, flags);
            }
        }

        void setVolumeTo(int value, int flags) {
            if (mVolumeType == MediaControllerCompat.PlaybackInfo.PLAYBACK_TYPE_REMOTE) {
                if (mVolumeProvider != null) {
                    mVolumeProvider.onSetVolumeTo(value);
                }
            } else {
                mAudioManager.setStreamVolume(mLocalStream, value, flags);
            }
        }

        PlaybackStateCompat getStateWithUpdatedPosition() {
            PlaybackStateCompat state;
            long duration = -1;
            synchronized (mLock) {
                state = mState;
                if (mMetadata != null
                        && mMetadata.containsKey(MediaMetadataCompat.METADATA_KEY_DURATION)) {
                    duration = mMetadata.getLong(MediaMetadataCompat.METADATA_KEY_DURATION);
                }
            }

            PlaybackStateCompat result = null;
            if (state != null) {
                if (state.getState() == PlaybackStateCompat.STATE_PLAYING
                        || state.getState() == PlaybackStateCompat.STATE_FAST_FORWARDING
                        || state.getState() == PlaybackStateCompat.STATE_REWINDING) {
                    long updateTime = state.getLastPositionUpdateTime();
                    long currentTime = SystemClock.elapsedRealtime();
                    if (updateTime > 0) {
                        long position = (long) (state.getPlaybackSpeed()
                                * (currentTime - updateTime)) + state.getPosition();
                        if (duration >= 0 && position > duration) {
                            position = duration;
                        } else if (position < 0) {
                            position = 0;
                        }
                        PlaybackStateCompat.Builder builder = new PlaybackStateCompat.Builder(
                                state);
                        builder.setState(state.getState(), position, state.getPlaybackSpeed(),
                                currentTime);
                        result = builder.build();
                    }
                }
            }
            return result == null ? state : result;
        }

        void sendVolumeInfoChanged(ParcelableVolumeInfo info) {
            int size = mControllerCallbacks.beginBroadcast();
            for (int i = size - 1; i >= 0; i--) {
                IMediaControllerCallback cb = mControllerCallbacks.getBroadcastItem(i);
                try {
                    cb.onVolumeInfoChanged(info);
                } catch (RemoteException e) {
                }
            }
            mControllerCallbacks.finishBroadcast();
        }

        private void sendSessionDestroyed() {
            int size = mControllerCallbacks.beginBroadcast();
            for (int i = size - 1; i >= 0; i--) {
                IMediaControllerCallback cb = mControllerCallbacks.getBroadcastItem(i);
                try {
                    cb.onSessionDestroyed();
                } catch (RemoteException e) {
                }
            }
            mControllerCallbacks.finishBroadcast();
            mControllerCallbacks.kill();
        }

        private void sendEvent(String event, Bundle extras) {
            int size = mControllerCallbacks.beginBroadcast();
            for (int i = size - 1; i >= 0; i--) {
                IMediaControllerCallback cb = mControllerCallbacks.getBroadcastItem(i);
                try {
                    cb.onEvent(event, extras);
                } catch (RemoteException e) {
                }
            }
            mControllerCallbacks.finishBroadcast();
        }

        private void sendState(PlaybackStateCompat state) {
            int size = mControllerCallbacks.beginBroadcast();
            for (int i = size - 1; i >= 0; i--) {
                IMediaControllerCallback cb = mControllerCallbacks.getBroadcastItem(i);
                try {
                    cb.onPlaybackStateChanged(state);
                } catch (RemoteException e) {
                }
            }
            mControllerCallbacks.finishBroadcast();
        }

        private void sendMetadata(MediaMetadataCompat metadata) {
            int size = mControllerCallbacks.beginBroadcast();
            for (int i = size - 1; i >= 0; i--) {
                IMediaControllerCallback cb = mControllerCallbacks.getBroadcastItem(i);
                try {
                    cb.onMetadataChanged(metadata);
                } catch (RemoteException e) {
                }
            }
            mControllerCallbacks.finishBroadcast();
        }

        private void sendQueue(List<QueueItem> queue) {
            int size = mControllerCallbacks.beginBroadcast();
            for (int i = size - 1; i >= 0; i--) {
                IMediaControllerCallback cb = mControllerCallbacks.getBroadcastItem(i);
                try {
                    cb.onQueueChanged(queue);
                } catch (RemoteException e) {
                }
            }
            mControllerCallbacks.finishBroadcast();
        }

        private void sendQueueTitle(CharSequence queueTitle) {
            int size = mControllerCallbacks.beginBroadcast();
            for (int i = size - 1; i >= 0; i--) {
                IMediaControllerCallback cb = mControllerCallbacks.getBroadcastItem(i);
                try {
                    cb.onQueueTitleChanged(queueTitle);
                } catch (RemoteException e) {
                }
            }
            mControllerCallbacks.finishBroadcast();
        }

        private void sendRepeatMode(int repeatMode) {
            int size = mControllerCallbacks.beginBroadcast();
            for (int i = size - 1; i >= 0; i--) {
                IMediaControllerCallback cb = mControllerCallbacks.getBroadcastItem(i);
                try {
                    cb.onRepeatModeChanged(repeatMode);
                } catch (RemoteException e) {
                }
            }
            mControllerCallbacks.finishBroadcast();
        }

        private void sendShuffleModeEnabled(boolean enabled) {
            int size = mControllerCallbacks.beginBroadcast();
            for (int i = size - 1; i >= 0; i--) {
                IMediaControllerCallback cb = mControllerCallbacks.getBroadcastItem(i);
                try {
                    cb.onShuffleModeChanged(enabled);
                } catch (RemoteException e) {
                }
            }
            mControllerCallbacks.finishBroadcast();
        }

        private void sendExtras(Bundle extras) {
            int size = mControllerCallbacks.beginBroadcast();
            for (int i = size - 1; i >= 0; i--) {
                IMediaControllerCallback cb = mControllerCallbacks.getBroadcastItem(i);
                try {
                    cb.onExtrasChanged(extras);
                } catch (RemoteException e) {
                }
            }
            mControllerCallbacks.finishBroadcast();
        }

        class MediaSessionStub extends IMediaSession.Stub {
            @Override
            public void sendCommand(String command, Bundle args, ResultReceiverWrapper cb) {
                postToHandler(MessageHandler.MSG_COMMAND,
                        new Command(command, args, cb.mResultReceiver));
            }

            @Override
            public boolean sendMediaButton(KeyEvent mediaButton) {
                boolean handlesMediaButtons =
                        (mFlags & MediaSessionCompat.FLAG_HANDLES_MEDIA_BUTTONS) != 0;
                if (handlesMediaButtons) {
                    postToHandler(MessageHandler.MSG_MEDIA_BUTTON, mediaButton);
                }
                return handlesMediaButtons;
            }

            @Override
            public void registerCallbackListener(IMediaControllerCallback cb) {
                // If this session is already destroyed tell the caller and
                // don't add them.
                if (mDestroyed) {
                    try {
                        cb.onSessionDestroyed();
                    } catch (Exception e) {
                        // ignored
                    }
                    return;
                }
                mControllerCallbacks.register(cb);
            }

            @Override
            public void unregisterCallbackListener(IMediaControllerCallback cb) {
                mControllerCallbacks.unregister(cb);
            }

            @Override
            public String getPackageName() {
                // mPackageName is final so doesn't need synchronize block
                return mPackageName;
            }

            @Override
            public String getTag() {
                // mTag is final so doesn't need synchronize block
                return mTag;
            }

            @Override
            public PendingIntent getLaunchPendingIntent() {
                synchronized (mLock) {
                    return mSessionActivity;
                }
            }

            @Override
            @SessionFlags
            public long getFlags() {
                synchronized (mLock) {
                    return mFlags;
                }
            }

            @Override
            public ParcelableVolumeInfo getVolumeAttributes() {
                int controlType;
                int max;
                int current;
                int stream;
                int volumeType;
                synchronized (mLock) {
                    volumeType = mVolumeType;
                    stream = mLocalStream;
                    VolumeProviderCompat vp = mVolumeProvider;
                    if (volumeType == MediaControllerCompat.PlaybackInfo.PLAYBACK_TYPE_REMOTE) {
                        controlType = vp.getVolumeControl();
                        max = vp.getMaxVolume();
                        current = vp.getCurrentVolume();
                    } else {
                        controlType = VolumeProviderCompat.VOLUME_CONTROL_ABSOLUTE;
                        max = mAudioManager.getStreamMaxVolume(stream);
                        current = mAudioManager.getStreamVolume(stream);
                    }
                }
                return new ParcelableVolumeInfo(volumeType, stream, controlType, max, current);
            }

            @Override
            public void adjustVolume(int direction, int flags, String packageName) {
                MediaSessionImplBase.this.adjustVolume(direction, flags);
            }

            @Override
            public void setVolumeTo(int value, int flags, String packageName) {
                MediaSessionImplBase.this.setVolumeTo(value, flags);
            }

            @Override
            public void prepare() throws RemoteException {
                postToHandler(MessageHandler.MSG_PREPARE);
            }

            @Override
            public void prepareFromMediaId(String mediaId, Bundle extras) throws RemoteException {
                postToHandler(MessageHandler.MSG_PREPARE_MEDIA_ID, mediaId, extras);
            }

            @Override
            public void prepareFromSearch(String query, Bundle extras) throws RemoteException {
                postToHandler(MessageHandler.MSG_PREPARE_SEARCH, query, extras);
            }

            @Override
            public void prepareFromUri(Uri uri, Bundle extras) throws RemoteException {
                postToHandler(MessageHandler.MSG_PREPARE_URI, uri, extras);
            }

            @Override
            public void play() throws RemoteException {
                postToHandler(MessageHandler.MSG_PLAY);
            }

            @Override
            public void playFromMediaId(String mediaId, Bundle extras) throws RemoteException {
                postToHandler(MessageHandler.MSG_PLAY_MEDIA_ID, mediaId, extras);
            }

            @Override
            public void playFromSearch(String query, Bundle extras) throws RemoteException {
                postToHandler(MessageHandler.MSG_PLAY_SEARCH, query, extras);
            }

            @Override
            public void playFromUri(Uri uri, Bundle extras) throws RemoteException {
                postToHandler(MessageHandler.MSG_PLAY_URI, uri, extras);
            }

            @Override
            public void skipToQueueItem(long id) {
                postToHandler(MessageHandler.MSG_SKIP_TO_ITEM, id);
            }

            @Override
            public void pause() throws RemoteException {
                postToHandler(MessageHandler.MSG_PAUSE);
            }

            @Override
            public void stop() throws RemoteException {
                postToHandler(MessageHandler.MSG_STOP);
            }

            @Override
            public void next() throws RemoteException {
                postToHandler(MessageHandler.MSG_NEXT);
            }

            @Override
            public void previous() throws RemoteException {
                postToHandler(MessageHandler.MSG_PREVIOUS);
            }

            @Override
            public void fastForward() throws RemoteException {
                postToHandler(MessageHandler.MSG_FAST_FORWARD);
            }

            @Override
            public void rewind() throws RemoteException {
                postToHandler(MessageHandler.MSG_REWIND);
            }

            @Override
            public void seekTo(long pos) throws RemoteException {
                postToHandler(MessageHandler.MSG_SEEK_TO, pos);
            }

            @Override
            public void rate(RatingCompat rating) throws RemoteException {
                postToHandler(MessageHandler.MSG_RATE, rating);
            }

            @Override
            public void setRepeatMode(int repeatMode) throws RemoteException {
                postToHandler(MessageHandler.MSG_SET_REPEAT_MODE, repeatMode);
            }

            @Override
            public void setShuffleModeEnabled(boolean enabled) throws RemoteException {
                postToHandler(MessageHandler.MSG_SET_SHUFFLE_MODE_ENABLED, enabled);
            }

            @Override
            public void sendCustomAction(String action, Bundle args)
                    throws RemoteException {
                postToHandler(MessageHandler.MSG_CUSTOM_ACTION, action, args);
            }

            @Override
            public MediaMetadataCompat getMetadata() {
                return mMetadata;
            }

            @Override
            public PlaybackStateCompat getPlaybackState() {
                return getStateWithUpdatedPosition();
            }

            @Override
            public List<QueueItem> getQueue() {
                synchronized (mLock) {
                    return mQueue;
                }
            }

            @Override
            public CharSequence getQueueTitle() {
                return mQueueTitle;
            }

            @Override
            public Bundle getExtras() {
                synchronized (mLock) {
                    return mExtras;
                }
            }

            @Override
            @RatingCompat.Style
            public int getRatingType() {
                return mRatingType;
            }

            @Override
            @PlaybackStateCompat.RepeatMode
            public int getRepeatMode() {
                return mRepeatMode;
            }

            @Override
            public boolean isShuffleModeEnabled() {
                return mShuffleModeEnabled;
            }

            @Override
            public boolean isTransportControlEnabled() {
                return (mFlags & FLAG_HANDLES_TRANSPORT_CONTROLS) != 0;
            }
        }

        private static final class Command {
            public final String command;
            public final Bundle extras;
            public final ResultReceiver stub;

            public Command(String command, Bundle extras, ResultReceiver stub) {
                this.command = command;
                this.extras = extras;
                this.stub = stub;
            }
        }

        private class MessageHandler extends Handler {

            private static final int MSG_COMMAND = 1;
            private static final int MSG_ADJUST_VOLUME = 2;
            private static final int MSG_PREPARE = 3;
            private static final int MSG_PREPARE_MEDIA_ID = 4;
            private static final int MSG_PREPARE_SEARCH = 5;
            private static final int MSG_PREPARE_URI = 6;
            private static final int MSG_PLAY = 7;
            private static final int MSG_PLAY_MEDIA_ID = 8;
            private static final int MSG_PLAY_SEARCH = 9;
            private static final int MSG_PLAY_URI = 10;
            private static final int MSG_SKIP_TO_ITEM = 11;
            private static final int MSG_PAUSE = 12;
            private static final int MSG_STOP = 13;
            private static final int MSG_NEXT = 14;
            private static final int MSG_PREVIOUS = 15;
            private static final int MSG_FAST_FORWARD = 16;
            private static final int MSG_REWIND = 17;
            private static final int MSG_SEEK_TO = 18;
            private static final int MSG_RATE = 19;
            private static final int MSG_CUSTOM_ACTION = 20;
            private static final int MSG_MEDIA_BUTTON = 21;
            private static final int MSG_SET_VOLUME = 22;
            private static final int MSG_SET_REPEAT_MODE = 23;
            private static final int MSG_SET_SHUFFLE_MODE_ENABLED = 24;

            // KeyEvent constants only available on API 11+
            private static final int KEYCODE_MEDIA_PAUSE = 127;
            private static final int KEYCODE_MEDIA_PLAY = 126;

            public MessageHandler(Looper looper) {
                super(looper);
            }

            public void post(int what, Object obj, Bundle bundle) {
                Message msg = obtainMessage(what, obj);
                msg.setData(bundle);
                msg.sendToTarget();
            }

            public void post(int what, Object obj) {
                obtainMessage(what, obj).sendToTarget();
            }

            public void post(int what) {
                post(what, null);
            }

            public void post(int what, Object obj, int arg1) {
                obtainMessage(what, arg1, 0, obj).sendToTarget();
            }

            @Override
            public void handleMessage(Message msg) {
                MediaSessionCompat.Callback cb = mCallback;
                if (cb == null) {
                    return;
                }
                switch (msg.what) {
                    case MSG_COMMAND:
                        Command cmd = (Command) msg.obj;
                        cb.onCommand(cmd.command, cmd.extras, cmd.stub);
                        break;
                    case MSG_MEDIA_BUTTON:
                        KeyEvent keyEvent = (KeyEvent) msg.obj;
                        Intent intent = new Intent(Intent.ACTION_MEDIA_BUTTON);
                        intent.putExtra(Intent.EXTRA_KEY_EVENT, keyEvent);
                        // Let the Callback handle events first before using the default behavior
                        if (!cb.onMediaButtonEvent(intent)) {
                            onMediaButtonEvent(keyEvent, cb);
                        }
                        break;
                    case MSG_PREPARE:
                        cb.onPrepare();
                        break;
                    case MSG_PREPARE_MEDIA_ID:
                        cb.onPrepareFromMediaId((String) msg.obj, msg.getData());
                        break;
                    case MSG_PREPARE_SEARCH:
                        cb.onPrepareFromSearch((String) msg.obj, msg.getData());
                        break;
                    case MSG_PREPARE_URI:
                        cb.onPrepareFromUri((Uri) msg.obj, msg.getData());
                        break;
                    case MSG_PLAY:
                        cb.onPlay();
                        break;
                    case MSG_PLAY_MEDIA_ID:
                        cb.onPlayFromMediaId((String) msg.obj, msg.getData());
                        break;
                    case MSG_PLAY_SEARCH:
                        cb.onPlayFromSearch((String) msg.obj, msg.getData());
                        break;
                    case MSG_PLAY_URI:
                        cb.onPlayFromUri((Uri) msg.obj, msg.getData());
                        break;
                    case MSG_SKIP_TO_ITEM:
                        cb.onSkipToQueueItem((Long) msg.obj);
                        break;
                    case MSG_PAUSE:
                        cb.onPause();
                        break;
                    case MSG_STOP:
                        cb.onStop();
                        break;
                    case MSG_NEXT:
                        cb.onSkipToNext();
                        break;
                    case MSG_PREVIOUS:
                        cb.onSkipToPrevious();
                        break;
                    case MSG_FAST_FORWARD:
                        cb.onFastForward();
                        break;
                    case MSG_REWIND:
                        cb.onRewind();
                        break;
                    case MSG_SEEK_TO:
                        cb.onSeekTo((Long) msg.obj);
                        break;
                    case MSG_RATE:
                        cb.onSetRating((RatingCompat) msg.obj);
                        break;
                    case MSG_CUSTOM_ACTION:
                        cb.onCustomAction((String) msg.obj, msg.getData());
                        break;
                    case MSG_ADJUST_VOLUME:
                        adjustVolume((int) msg.obj, 0);
                        break;
                    case MSG_SET_VOLUME:
                        setVolumeTo((int) msg.obj, 0);
                        break;
                    case MSG_SET_REPEAT_MODE:
                        cb.onSetRepeatMode((int) msg.obj);
                        break;
                    case MSG_SET_SHUFFLE_MODE_ENABLED:
                        cb.onSetShuffleModeEnabled((boolean) msg.obj);
                        break;
                }
            }

            private void onMediaButtonEvent(KeyEvent ke, MediaSessionCompat.Callback cb) {
                if (ke == null || ke.getAction() != KeyEvent.ACTION_DOWN) {
                    return;
                }
                long validActions = mState == null ? 0 : mState.getActions();
                switch (ke.getKeyCode()) {
                    // Note KeyEvent.KEYCODE_MEDIA_PLAY is API 11+
                    case KEYCODE_MEDIA_PLAY:
                        if ((validActions & PlaybackStateCompat.ACTION_PLAY) != 0) {
                            cb.onPlay();
                        }
                        break;
                    // Note KeyEvent.KEYCODE_MEDIA_PAUSE is API 11+
                    case KEYCODE_MEDIA_PAUSE:
                        if ((validActions & PlaybackStateCompat.ACTION_PAUSE) != 0) {
                            cb.onPause();
                        }
                        break;
                    case KeyEvent.KEYCODE_MEDIA_NEXT:
                        if ((validActions & PlaybackStateCompat.ACTION_SKIP_TO_NEXT) != 0) {
                            cb.onSkipToNext();
                        }
                        break;
                    case KeyEvent.KEYCODE_MEDIA_PREVIOUS:
                        if ((validActions & PlaybackStateCompat.ACTION_SKIP_TO_PREVIOUS) != 0) {
                            cb.onSkipToPrevious();
                        }
                        break;
                    case KeyEvent.KEYCODE_MEDIA_STOP:
                        if ((validActions & PlaybackStateCompat.ACTION_STOP) != 0) {
                            cb.onStop();
                        }
                        break;
                    case KeyEvent.KEYCODE_MEDIA_FAST_FORWARD:
                        if ((validActions & PlaybackStateCompat.ACTION_FAST_FORWARD) != 0) {
                            cb.onFastForward();
                        }
                        break;
                    case KeyEvent.KEYCODE_MEDIA_REWIND:
                        if ((validActions & PlaybackStateCompat.ACTION_REWIND) != 0) {
                            cb.onRewind();
                        }
                        break;
                    case KeyEvent.KEYCODE_MEDIA_PLAY_PAUSE:
                    case KeyEvent.KEYCODE_HEADSETHOOK:
                        boolean isPlaying = mState != null
                                && mState.getState() == PlaybackStateCompat.STATE_PLAYING;
                        boolean canPlay = (validActions & (PlaybackStateCompat.ACTION_PLAY_PAUSE
                                | PlaybackStateCompat.ACTION_PLAY)) != 0;
                        boolean canPause = (validActions & (PlaybackStateCompat.ACTION_PLAY_PAUSE
                                | PlaybackStateCompat.ACTION_PAUSE)) != 0;
                        if (isPlaying && canPause) {
                            cb.onPause();
                        } else if (!isPlaying && canPlay) {
                            cb.onPlay();
                        }
                        break;
                }
            }
        }
    }

    static class MediaSessionImplApi21 implements MediaSessionImpl {
        private final Object mSessionObj;
        private final Token mToken;

        private boolean mDestroyed = false;
        private ExtraSession mExtraSessionBinder;
        private final RemoteCallbackList<IMediaControllerCallback> mExtraControllerCallbacks =
                new RemoteCallbackList<>();

        private PlaybackStateCompat mPlaybackState;
        @RatingCompat.Style int mRatingType;
        @PlaybackStateCompat.RepeatMode int mRepeatMode;
        boolean mShuffleModeEnabled;

        public MediaSessionImplApi21(Context context, String tag) {
            mSessionObj = MediaSessionCompatApi21.createSession(context, tag);
            mToken = new Token(MediaSessionCompatApi21.getSessionToken(mSessionObj));
        }

        public MediaSessionImplApi21(Object mediaSession) {
            mSessionObj = MediaSessionCompatApi21.verifySession(mediaSession);
            mToken = new Token(MediaSessionCompatApi21.getSessionToken(mSessionObj));
        }

        @Override
        public void setCallback(Callback callback, Handler handler) {
            MediaSessionCompatApi21.setCallback(mSessionObj,
                    callback == null ? null : callback.mCallbackObj, handler);
            if (android.os.Build.VERSION.SDK_INT < 26 && callback != null) {
                callback.mSessionImpl = new WeakReference<MediaSessionImpl>(this);
            }
        }

        @Override
        public void setFlags(@SessionFlags int flags) {
            MediaSessionCompatApi21.setFlags(mSessionObj, flags);
        }

        @Override
        public void setPlaybackToLocal(int stream) {
            MediaSessionCompatApi21.setPlaybackToLocal(mSessionObj, stream);
        }

        @Override
        public void setPlaybackToRemote(VolumeProviderCompat volumeProvider) {
            MediaSessionCompatApi21.setPlaybackToRemote(mSessionObj,
                    volumeProvider.getVolumeProvider());
        }

        @Override
        public void setActive(boolean active) {
            MediaSessionCompatApi21.setActive(mSessionObj, active);
        }

        @Override
        public boolean isActive() {
            return MediaSessionCompatApi21.isActive(mSessionObj);
        }

        @Override
        public void sendSessionEvent(String event, Bundle extras) {
            if (android.os.Build.VERSION.SDK_INT < 23) {
                int size = mExtraControllerCallbacks.beginBroadcast();
                for (int i = size - 1; i >= 0; i--) {
                    IMediaControllerCallback cb = mExtraControllerCallbacks.getBroadcastItem(i);
                    try {
                        cb.onEvent(event, extras);
                    } catch (RemoteException e) {
                    }
                }
                mExtraControllerCallbacks.finishBroadcast();
            }
            MediaSessionCompatApi21.sendSessionEvent(mSessionObj, event, extras);
        }

        @Override
        public void release() {
            mDestroyed = true;
            MediaSessionCompatApi21.release(mSessionObj);
        }

        @Override
        public Token getSessionToken() {
            return mToken;
        }

        @Override
        public void setPlaybackState(PlaybackStateCompat state) {
            if (android.os.Build.VERSION.SDK_INT < 22) {
                mPlaybackState = state;
                int size = mExtraControllerCallbacks.beginBroadcast();
                for (int i = size - 1; i >= 0; i--) {
                    IMediaControllerCallback cb = mExtraControllerCallbacks.getBroadcastItem(i);
                    try {
                        cb.onPlaybackStateChanged(state);
                    } catch (RemoteException e) {
                    }
                }
                mExtraControllerCallbacks.finishBroadcast();
            }
            MediaSessionCompatApi21.setPlaybackState(mSessionObj,
                    state == null ? null : state.getPlaybackState());
        }

        @Override
        public void setMetadata(MediaMetadataCompat metadata) {
            MediaSessionCompatApi21.setMetadata(mSessionObj,
                    metadata == null ? null : metadata.getMediaMetadata());
        }

        @Override
        public void setSessionActivity(PendingIntent pi) {
            MediaSessionCompatApi21.setSessionActivity(mSessionObj, pi);
        }

        @Override
        public void setMediaButtonReceiver(PendingIntent mbr) {
            MediaSessionCompatApi21.setMediaButtonReceiver(mSessionObj, mbr);
        }

        @Override
        public void setQueue(List<QueueItem> queue) {
            List<Object> queueObjs = null;
            if (queue != null) {
                queueObjs = new ArrayList<>();
                for (QueueItem item : queue) {
                    queueObjs.add(item.getQueueItem());
                }
            }
            MediaSessionCompatApi21.setQueue(mSessionObj, queueObjs);
        }

        @Override
        public void setQueueTitle(CharSequence title) {
            MediaSessionCompatApi21.setQueueTitle(mSessionObj, title);
        }

        @Override
        public void setRatingType(@RatingCompat.Style int type) {
            if (android.os.Build.VERSION.SDK_INT < 22) {
                mRatingType = type;
            } else {
                MediaSessionCompatApi22.setRatingType(mSessionObj, type);
            }
        }

        @Override
        public void setRepeatMode(@PlaybackStateCompat.RepeatMode int repeatMode) {
            if (android.os.Build.VERSION.SDK_INT < 26) {
                if (mRepeatMode != repeatMode) {
                    mRepeatMode = repeatMode;
                    int size = mExtraControllerCallbacks.beginBroadcast();
                    for (int i = size - 1; i >= 0; i--) {
                        IMediaControllerCallback cb = mExtraControllerCallbacks.getBroadcastItem(i);
                        try {
                            cb.onRepeatModeChanged(repeatMode);
                        } catch (RemoteException e) {
                        }
                    }
                    mExtraControllerCallbacks.finishBroadcast();
                }
            } else {
                MediaSessionCompatApi26.setRepeatMode(mSessionObj, repeatMode);
            }
        }

        @Override
        public void setShuffleModeEnabled(boolean enabled) {
            if (android.os.Build.VERSION.SDK_INT < 26) {
                if (mShuffleModeEnabled != enabled) {
                    mShuffleModeEnabled = enabled;
                    int size = mExtraControllerCallbacks.beginBroadcast();
                    for (int i = size - 1; i >= 0; i--) {
                        IMediaControllerCallback cb = mExtraControllerCallbacks.getBroadcastItem(i);
                        try {
                            cb.onShuffleModeChanged(enabled);
                        } catch (RemoteException e) {
                        }
                    }
                    mExtraControllerCallbacks.finishBroadcast();
                }
            } else {
                MediaSessionCompatApi26.setShuffleModeEnabled(mSessionObj, enabled);
            }
        }

        @Override
        public void setExtras(Bundle extras) {
            MediaSessionCompatApi21.setExtras(mSessionObj, extras);
        }

        @Override
        public Object getMediaSession() {
            return mSessionObj;
        }

        @Override
        public Object getRemoteControlClient() {
            return null;
        }

        @Override
        public String getCallingPackage() {
            if (android.os.Build.VERSION.SDK_INT < 24) {
                return null;
            } else {
                return MediaSessionCompatApi24.getCallingPackage(mSessionObj);
            }
        }

        ExtraSession getExtraSessionBinder() {
            if (mExtraSessionBinder == null) {
                mExtraSessionBinder = new ExtraSession();
            }
            return mExtraSessionBinder;
        }

        class ExtraSession extends IMediaSession.Stub {
            @Override
            public void sendCommand(String command, Bundle args, ResultReceiverWrapper cb) {
                // Will not be called.
                throw new AssertionError();
            }

            @Override
            public boolean sendMediaButton(KeyEvent mediaButton) {
                // Will not be called.
                throw new AssertionError();
            }

            @Override
            public void registerCallbackListener(IMediaControllerCallback cb) {
                if (!mDestroyed) {
                    mExtraControllerCallbacks.register(cb);
                }
            }

            @Override
            public void unregisterCallbackListener(IMediaControllerCallback cb) {
                mExtraControllerCallbacks.unregister(cb);
            }

            @Override
            public String getPackageName() {
                // Will not be called.
                throw new AssertionError();
            }

            @Override
            public String getTag() {
                // Will not be called.
                throw new AssertionError();
            }

            @Override
            public PendingIntent getLaunchPendingIntent() {
                // Will not be called.
                throw new AssertionError();
            }

            @Override
            @SessionFlags
            public long getFlags() {
                // Will not be called.
                throw new AssertionError();
            }

            @Override
            public ParcelableVolumeInfo getVolumeAttributes() {
                // Will not be called.
                throw new AssertionError();
            }

            @Override
            public void adjustVolume(int direction, int flags, String packageName) {
                // Will not be called.
                throw new AssertionError();
            }

            @Override
            public void setVolumeTo(int value, int flags, String packageName) {
                // Will not be called.
                throw new AssertionError();
            }

            @Override
            public void prepare() throws RemoteException {
                // Will not be called.
                throw new AssertionError();
            }

            @Override
            public void prepareFromMediaId(String mediaId, Bundle extras) throws RemoteException {
                // Will not be called.
                throw new AssertionError();
            }

            @Override
            public void prepareFromSearch(String query, Bundle extras) throws RemoteException {
                // Will not be called.
                throw new AssertionError();
            }

            @Override
            public void prepareFromUri(Uri uri, Bundle extras) throws RemoteException {
                // Will not be called.
                throw new AssertionError();
            }

            @Override
            public void play() throws RemoteException {
                // Will not be called.
                throw new AssertionError();
            }

            @Override
            public void playFromMediaId(String mediaId, Bundle extras) throws RemoteException {
                // Will not be called.
                throw new AssertionError();
            }

            @Override
            public void playFromSearch(String query, Bundle extras) throws RemoteException {
                // Will not be called.
                throw new AssertionError();
            }

            @Override
            public void playFromUri(Uri uri, Bundle extras) throws RemoteException {
                // Will not be called.
                throw new AssertionError();
            }

            @Override
            public void skipToQueueItem(long id) {
                // Will not be called.
                throw new AssertionError();
            }

            @Override
            public void pause() throws RemoteException {
                // Will not be called.
                throw new AssertionError();
            }

            @Override
            public void stop() throws RemoteException {
                // Will not be called.
                throw new AssertionError();
            }

            @Override
            public void next() throws RemoteException {
                // Will not be called.
                throw new AssertionError();
            }

            @Override
            public void previous() throws RemoteException {
                // Will not be called.
                throw new AssertionError();
            }

            @Override
            public void fastForward() throws RemoteException {
                // Will not be called.
                throw new AssertionError();
            }

            @Override
            public void rewind() throws RemoteException {
                // Will not be called.
                throw new AssertionError();
            }

            @Override
            public void seekTo(long pos) throws RemoteException {
                // Will not be called.
                throw new AssertionError();
            }

            @Override
            public void rate(RatingCompat rating) throws RemoteException {
                // Will not be called.
                throw new AssertionError();
            }

            @Override
            public void setRepeatMode(int repeatMode) throws RemoteException {
                // Will not be called.
                throw new AssertionError();
            }

            @Override
            public void setShuffleModeEnabled(boolean enabled) throws RemoteException {
                // Will not be called.
                throw new AssertionError();
            }

            @Override
            public void sendCustomAction(String action, Bundle args) throws RemoteException {
                // Will not be called.
                throw new AssertionError();
            }

            @Override
            public MediaMetadataCompat getMetadata() {
                // Will not be called.
                throw new AssertionError();
            }

            @Override
            public PlaybackStateCompat getPlaybackState() {
                return mPlaybackState;
            }

            @Override
            public List<QueueItem> getQueue() {
                // Will not be called.
                return null;
            }

            @Override
            public CharSequence getQueueTitle() {
                // Will not be called.
                throw new AssertionError();
            }

            @Override
            public Bundle getExtras() {
                // Will not be called.
                throw new AssertionError();
            }

            @Override
            @RatingCompat.Style
            public int getRatingType() {
                return mRatingType;
            }

            @Override
            @PlaybackStateCompat.RepeatMode
            public int getRepeatMode() {
                return mRepeatMode;
            }

            @Override
            public boolean isShuffleModeEnabled() {
                return mShuffleModeEnabled;
            }

            @Override
            public boolean isTransportControlEnabled() {
                // Will not be called.
                throw new AssertionError();
            }
        }
    }
}<|MERGE_RESOLUTION|>--- conflicted
+++ resolved
@@ -262,14 +262,11 @@
         }
         if (android.os.Build.VERSION.SDK_INT >= 21) {
             mImpl = new MediaSessionImplApi21(context, tag);
-<<<<<<< HEAD
             if (android.os.Build.VERSION.SDK_INT < 26) {
                 // Set default callback to respond to controllers' extra binder requests.
                 setCallback(new Callback() {});
             }
-=======
             mImpl.setMediaButtonReceiver(mbrIntent);
->>>>>>> d186d6ee
         } else {
             mImpl = new MediaSessionImplBase(context, tag, mbrComponent, mbrIntent);
         }
