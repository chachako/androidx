/*
 * Copyright (C) 2016 The Android Open Source Project
 *
 * Licensed under the Apache License, Version 2.0 (the "License");
 * you may not use this file except in compliance with the License.
 * You may obtain a copy of the License at
 *
 *      http://www.apache.org/licenses/LICENSE-2.0
 *
 * Unless required by applicable law or agreed to in writing, software
 * distributed under the License is distributed on an "AS IS" BASIS,
 * WITHOUT WARRANTIES OR CONDITIONS OF ANY KIND, either express or implied.
 * See the License for the specific language governing permissions and
 * limitations under the License.
 */
package android.support.v4.media;

import static android.support.test.InstrumentationRegistry.getInstrumentation;

import static junit.framework.Assert.assertEquals;
import static junit.framework.Assert.assertFalse;
import static junit.framework.Assert.assertNotNull;
import static junit.framework.Assert.assertNull;
import static junit.framework.Assert.assertTrue;

import android.content.ComponentName;
import android.os.Bundle;
<<<<<<< HEAD
import android.support.test.filters.MediumTest;
=======
import android.support.test.filters.LargeTest;
>>>>>>> b3cb6ae2
import android.support.test.filters.SmallTest;
import android.support.test.runner.AndroidJUnit4;
import android.support.v4.media.MediaBrowserCompat.MediaItem;

import org.junit.Before;
import org.junit.Test;
import org.junit.runner.RunWith;

import java.util.List;

/**
 * Test {@link android.support.v4.media.MediaBrowserServiceCompat}.
 */
@RunWith(AndroidJUnit4.class)
public class MediaBrowserServiceCompatTest {
    // The maximum time to wait for an operation.
    private static final long TIME_OUT_MS = 3000L;
    private static final long WAIT_TIME_FOR_NO_RESPONSE_MS = 500L;
    private static final ComponentName TEST_BROWSER_SERVICE = new ComponentName(
            "android.support.mediacompat.test",
            "android.support.v4.media.StubMediaBrowserServiceCompat");
    private final Object mWaitLock = new Object();

    private final ConnectionCallback mConnectionCallback = new ConnectionCallback();
    private final SubscriptionCallback mSubscriptionCallback = new SubscriptionCallback();
    private final ItemCallback mItemCallback = new ItemCallback();
    private final SearchCallback mSearchCallback = new SearchCallback();

    private MediaBrowserCompat mMediaBrowser;
    private StubMediaBrowserServiceCompat mMediaBrowserService;
    private Bundle mRootHints;

    @Before
    public void setUp() throws Exception {
        getInstrumentation().runOnMainSync(new Runnable() {
            @Override
            public void run() {
                mRootHints = new Bundle();
                mRootHints.putBoolean(MediaBrowserServiceCompat.BrowserRoot.EXTRA_RECENT, true);
                mRootHints.putBoolean(MediaBrowserServiceCompat.BrowserRoot.EXTRA_OFFLINE, true);
                mRootHints.putBoolean(MediaBrowserServiceCompat.BrowserRoot.EXTRA_SUGGESTED, true);
                mMediaBrowser = new MediaBrowserCompat(getInstrumentation().getTargetContext(),
                        TEST_BROWSER_SERVICE, mConnectionCallback, mRootHints);
            }
        });
        synchronized (mWaitLock) {
            mMediaBrowser.connect();
            mWaitLock.wait(TIME_OUT_MS);
        }
        assertNotNull(mMediaBrowserService);
    }

    @Test
    @SmallTest
    public void testGetSessionToken() {
        assertEquals(StubMediaBrowserServiceCompat.sSession.getSessionToken(),
                mMediaBrowserService.getSessionToken());
    }

    @Test
    @SmallTest
    public void testNotifyChildrenChanged() throws Exception {
        synchronized (mWaitLock) {
            mSubscriptionCallback.reset();
            mMediaBrowser.subscribe(
                    StubMediaBrowserServiceCompat.MEDIA_ID_ROOT, mSubscriptionCallback);
            mWaitLock.wait(TIME_OUT_MS);
            assertTrue(mSubscriptionCallback.mOnChildrenLoaded);

            mSubscriptionCallback.reset();
            mMediaBrowserService.notifyChildrenChanged(StubMediaBrowserServiceCompat.MEDIA_ID_ROOT);
            mWaitLock.wait(TIME_OUT_MS);
            assertTrue(mSubscriptionCallback.mOnChildrenLoaded);
        }
    }

    @Test
    @SmallTest
    public void testNotifyChildrenChangedWithPagination() throws Exception {
        synchronized (mWaitLock) {
            final int pageSize = 5;
            final int page = 2;
            Bundle options = new Bundle();
            options.putInt(MediaBrowserCompat.EXTRA_PAGE_SIZE, pageSize);
            options.putInt(MediaBrowserCompat.EXTRA_PAGE, page);

            mSubscriptionCallback.reset();
            mMediaBrowser.subscribe(StubMediaBrowserServiceCompat.MEDIA_ID_ROOT, options,
                    mSubscriptionCallback);
            mWaitLock.wait(TIME_OUT_MS);
            assertTrue(mSubscriptionCallback.mOnChildrenLoadedWithOptions);

            mSubscriptionCallback.reset();
            mMediaBrowserService.notifyChildrenChanged(StubMediaBrowserServiceCompat.MEDIA_ID_ROOT);
            mWaitLock.wait(TIME_OUT_MS);
            assertTrue(mSubscriptionCallback.mOnChildrenLoadedWithOptions);
        }
    }

    @Test
<<<<<<< HEAD
    @MediumTest
=======
    @LargeTest
>>>>>>> b3cb6ae2
    public void testDelayedNotifyChildrenChanged() throws Exception {
        synchronized (mWaitLock) {
            mSubscriptionCallback.reset();
            mMediaBrowser.subscribe(StubMediaBrowserServiceCompat.MEDIA_ID_CHILDREN_DELAYED,
                    mSubscriptionCallback);
            mWaitLock.wait(WAIT_TIME_FOR_NO_RESPONSE_MS);
            assertFalse(mSubscriptionCallback.mOnChildrenLoaded);

            mMediaBrowserService.sendDelayedNotifyChildrenChanged();
            mWaitLock.wait(TIME_OUT_MS);
            assertTrue(mSubscriptionCallback.mOnChildrenLoaded);

            mSubscriptionCallback.reset();
            mMediaBrowserService.notifyChildrenChanged(
                    StubMediaBrowserServiceCompat.MEDIA_ID_CHILDREN_DELAYED);
            mWaitLock.wait(WAIT_TIME_FOR_NO_RESPONSE_MS);
            assertFalse(mSubscriptionCallback.mOnChildrenLoaded);

            mMediaBrowserService.sendDelayedNotifyChildrenChanged();
            mWaitLock.wait(TIME_OUT_MS);
            assertTrue(mSubscriptionCallback.mOnChildrenLoaded);
        }
    }

    @Test
    @MediumTest
    public void testDelayedItem() throws Exception {
        synchronized (mWaitLock) {
            mItemCallback.reset();
            mMediaBrowser.getItem(
                    StubMediaBrowserServiceCompat.MEDIA_ID_CHILDREN_DELAYED, mItemCallback);
            mWaitLock.wait(WAIT_TIME_FOR_NO_RESPONSE_MS);
            assertFalse(mItemCallback.mOnItemLoaded);

            mItemCallback.reset();
            mMediaBrowserService.sendDelayedItemLoaded();
            mWaitLock.wait(TIME_OUT_MS);
            assertTrue(mItemCallback.mOnItemLoaded);
        }
    }

    @Test
    @SmallTest
    public void testSearch() throws Exception {
        final String key = "test-key";
        final String val = "test-val";

        synchronized (mWaitLock) {
            mSearchCallback.reset();
            mMediaBrowser.search(StubMediaBrowserServiceCompat.SEARCH_QUERY_FOR_NO_RESULT, null,
                    mSearchCallback);
            mWaitLock.wait(WAIT_TIME_FOR_NO_RESPONSE_MS);
            assertTrue(mSearchCallback.mOnSearchResult);
            assertTrue(mSearchCallback.mSearchResults != null
                    && mSearchCallback.mSearchResults.size() == 0);
            assertEquals(null, mSearchCallback.mSearchExtras);

            mSearchCallback.reset();
            mMediaBrowser.search(StubMediaBrowserServiceCompat.SEARCH_QUERY_FOR_ERROR, null,
                    mSearchCallback);
            mWaitLock.wait(WAIT_TIME_FOR_NO_RESPONSE_MS);
            assertTrue(mSearchCallback.mOnSearchResult);
            assertNull(mSearchCallback.mSearchResults);
            assertEquals(null, mSearchCallback.mSearchExtras);

            mSearchCallback.reset();
            Bundle extras = new Bundle();
            extras.putString(key, val);
            mMediaBrowser.search(StubMediaBrowserServiceCompat.SEARCH_QUERY, extras,
                    mSearchCallback);
            mWaitLock.wait(WAIT_TIME_FOR_NO_RESPONSE_MS);
            assertTrue(mSearchCallback.mOnSearchResult);
            assertNotNull(mSearchCallback.mSearchResults);
            for (MediaItem item : mSearchCallback.mSearchResults) {
                assertNotNull(item.getMediaId());
                assertTrue(item.getMediaId().contains(StubMediaBrowserServiceCompat.SEARCH_QUERY));
            }
            assertNotNull(mSearchCallback.mSearchExtras);
            assertEquals(val, mSearchCallback.mSearchExtras.getString(key));
        }
    }

    @Test
    @SmallTest
    public void testBrowserRoot() {
        final String id = "test-id";
        final String key = "test-key";
        final String val = "test-val";
        final Bundle extras = new Bundle();
        extras.putString(key, val);

        MediaBrowserServiceCompat.BrowserRoot browserRoot =
                new MediaBrowserServiceCompat.BrowserRoot(id, extras);
        assertEquals(id, browserRoot.getRootId());
        assertEquals(val, browserRoot.getExtras().getString(key));
    }

    private void assertRootHints(MediaItem item) {
        Bundle rootHints = item.getDescription().getExtras();
        assertNotNull(rootHints);
        assertEquals(mRootHints.getBoolean(MediaBrowserServiceCompat.BrowserRoot.EXTRA_RECENT),
                rootHints.getBoolean(MediaBrowserServiceCompat.BrowserRoot.EXTRA_RECENT));
        assertEquals(mRootHints.getBoolean(MediaBrowserServiceCompat.BrowserRoot.EXTRA_OFFLINE),
                rootHints.getBoolean(MediaBrowserServiceCompat.BrowserRoot.EXTRA_OFFLINE));
        assertEquals(mRootHints.getBoolean(MediaBrowserServiceCompat.BrowserRoot.EXTRA_SUGGESTED),
                rootHints.getBoolean(MediaBrowserServiceCompat.BrowserRoot.EXTRA_SUGGESTED));
    }

    private class ConnectionCallback extends MediaBrowserCompat.ConnectionCallback {
        @Override
        public void onConnected() {
            synchronized (mWaitLock) {
                mMediaBrowserService = StubMediaBrowserServiceCompat.sInstance;
                mWaitLock.notify();
            }
        }
    }

    private class SubscriptionCallback extends MediaBrowserCompat.SubscriptionCallback {
        boolean mOnChildrenLoaded;
        boolean mOnChildrenLoadedWithOptions;

        @Override
        public void onChildrenLoaded(String parentId, List<MediaItem> children) {
            synchronized (mWaitLock) {
                mOnChildrenLoaded = true;
                if (children != null) {
                    for (MediaItem item : children) {
                        assertRootHints(item);
                    }
                }
                mWaitLock.notify();
            }
        }

        @Override
        public void onChildrenLoaded(String parentId, List<MediaItem> children, Bundle options) {
            synchronized (mWaitLock) {
                mOnChildrenLoadedWithOptions = true;
                if (children != null) {
                    for (MediaItem item : children) {
                        assertRootHints(item);
                    }
                }
                mWaitLock.notify();
            }
        }

        public void reset() {
            mOnChildrenLoaded = false;
            mOnChildrenLoadedWithOptions = false;
        }
    }

    private class ItemCallback extends MediaBrowserCompat.ItemCallback {
        boolean mOnItemLoaded;

        @Override
        public void onItemLoaded(MediaItem item) {
            synchronized (mWaitLock) {
                mOnItemLoaded = true;
                assertRootHints(item);
                mWaitLock.notify();
            }
        }

        public void reset() {
            mOnItemLoaded = false;
        }
    }

    private class SearchCallback extends MediaBrowserCompat.SearchCallback {
        boolean mOnSearchResult;
        Bundle mSearchExtras;
        List<MediaItem> mSearchResults;

        @Override
        public void onSearchResult(String query, Bundle extras, List<MediaItem> items) {
            synchronized (mWaitLock) {
                mOnSearchResult = true;
                mSearchResults = items;
                mSearchExtras = extras;
                mWaitLock.notify();
            }
        }

        @Override
        public void onError(String query, Bundle extras) {
            synchronized (mWaitLock) {
                mOnSearchResult = true;
                mSearchResults = null;
                mSearchExtras = extras;
                mWaitLock.notify();
            }
        }

        public void reset() {
            mOnSearchResult = false;
            mSearchExtras = null;
            mSearchResults = null;
        }
    }
}<|MERGE_RESOLUTION|>--- conflicted
+++ resolved
@@ -25,11 +25,7 @@
 
 import android.content.ComponentName;
 import android.os.Bundle;
-<<<<<<< HEAD
 import android.support.test.filters.MediumTest;
-=======
-import android.support.test.filters.LargeTest;
->>>>>>> b3cb6ae2
 import android.support.test.filters.SmallTest;
 import android.support.test.runner.AndroidJUnit4;
 import android.support.v4.media.MediaBrowserCompat.MediaItem;
@@ -130,11 +126,7 @@
     }
 
     @Test
-<<<<<<< HEAD
     @MediumTest
-=======
-    @LargeTest
->>>>>>> b3cb6ae2
     public void testDelayedNotifyChildrenChanged() throws Exception {
         synchronized (mWaitLock) {
             mSubscriptionCallback.reset();
